--- conflicted
+++ resolved
@@ -1,4 +1,3 @@
-<<<<<<< HEAD
 ## 1.21.0 (Unreleased)
 
 FEATURES:
@@ -6,8 +5,6 @@
 * **New Data Source**: `tencentcloud_reserved_instance_configs`
 * **New Data Source**: `tencentcloud_reserved_instances`
 * **New Resource**: `tencentcloud_reserved_instance`
-=======
-## 1.20.2 (Unreleased)
 
 ENHANCEMENTS:
 
@@ -17,7 +14,6 @@
 BUG FIXES:
 
 * Resource: `tencentcloud_gaap_http_domain` fix sometimes can't enable realserver auth
->>>>>>> 4282d868
 
 ## 1.20.1 (October 08, 2019)
 
