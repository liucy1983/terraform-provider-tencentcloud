--- conflicted
+++ resolved
@@ -1,4 +1,3 @@
-<<<<<<< HEAD
 ## 1.15.0 (Unreleased)
 
 FEATURES:
@@ -16,13 +15,12 @@
 DEPRECATED:
 * Resource: `tencentcloud_lb` replaced by `tencentcloud_clb_instances`.
 * Resource: `tencentcloud_alb_server_attachment` replaced by `tencentcloud_clb_server_attachment`.
-=======
+
 ## 1.14.1 (Unreleased)
 
 BUG FIXIES:
 
 * resource/tencentcloud_security_group_rule: fixed security group rule id is not compatible with previous version.
->>>>>>> eb75ad32
 
 ## 1.14.0 (July 30, 2019)
 
