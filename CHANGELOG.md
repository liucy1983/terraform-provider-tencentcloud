--- conflicted
+++ resolved
@@ -1,14 +1,10 @@
 ## 1.36.0 (Unreleased)
-<<<<<<< HEAD
 
 FEATURES:
 
 * **New Data Source**: `tencentcloud_availability_regions`
 
-## 1.35.1 (Unreleased)
-=======
 ## 1.35.1 (June 02, 2020)
->>>>>>> 6a52dd31
 
 ENHANCEMENTS: 
 
