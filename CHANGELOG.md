--- conflicted
+++ resolved
@@ -1,4 +1,3 @@
-<<<<<<< HEAD
 ## 1.23.0 (Unreleased)
 
 FEATURES:
@@ -9,14 +8,8 @@
 ENHANCEMENTS:
 
 * All api calls now using api3.0
-=======
-## 1.22.1 (Unreleased)
-
-ENHANCEMENTS:
-
 * Resource: `tencentcloud_eip` add optional argument `tags`.
 * Data Source: `tencentcloud_eips` add optional argument `tags`.
->>>>>>> fe7a0aec
 
 BUG FIXES:
 
