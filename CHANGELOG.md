<<<<<<< HEAD
## 1.37.0 (Unreleased)

FEATURES:

* **New Data Source**: `tencentcloud_cdn_domains` 
=======
## 1.38.0 (Unreleased)
## 1.37.0 (June 23, 2020)

FEATURES:
* **New Resource**: `tencentcloud_postgresql_instance`
* **New Data Source**: `tencentcloud_postgresql_instances`
* **New Data Source**: `tencentcloud_postgresql_speccodes`
* **New Data Source**: `tencentcloud_sqlserver_zone_config`

ENHANCEMENTS:

* Resource: `tencentcloud_mongodb_instance` support more machine type.
>>>>>>> 8e697abf

## 1.36.1 (June 12, 2020)

ENHANCEMENTS:

* Resource: `tencentcloud_kubernetes_cluster` add new argument `labels`.
* Resource: `tencentcloud_kubernetes_as_scaling_group` add new argument `labels`.
* Resource: `tencentcloud_cos_bucket` add new arguments `encryption_algorithm` and `versioning_enable`.

## 1.36.0 (June 08, 2020)

FEATURES:

* **New Data Source**: `tencentcloud_availability_regions`

ENHANCEMENTS: 

* Data Source: `tencentcloud_redis_instances` add new argument `charge_type` to support prepaid type.
* Resource: `tencentcloud_redis_instance` add new argument `charge_type`, `prepaid_period` and `force_delete` to support prepaid type.
* Resource: `tencentcloud_mysql_instance` add new argument `force_delete` to support soft deletion.
* Resource: `tencentcloud_mysql_readonly_instance` add new argument `force_delete` to support soft deletion.

BUG FIXES:

* Resource: `tencentcloud_instance` fix `allocate_public_ip` inconsistency when eip is attached to the cvm.

DEPRECATED:
* Data Source: `tencentcloud_mysql_instances`: optional argument `pay_type` is no longer supported, replace by `charge_type`.
* Resource: `tencentcloud_mysql_instance`: optional arguments `pay_type` and `period` are no longer supported, replace by `charge_type` and `prepaid_period`.
* Resource: `tencentcloud_mysql_readonly_instance`: optional arguments `pay_type` and `period` are no longer supported, replace by `charge_type` and `prepaid_period`.
* Resource: `tencentcloud_tcaplus_group` replace by `tencentcloud_tcaplus_tablegroup`
* Data Source: `tencentcloud_tcaplus_groups` replace by `tencentcloud_tcaplus_tablegroups`
* Resource: `tencentcloud_tcaplus_tablegroup`,`tencentcloud_tcaplus_idl` and `tencentcloud_tcaplus_table`  arguments `group_id`/`group_name`  replace by `tablegroup_id`/`tablegroup_name`
* Data Source: `tencentcloud_tcaplus_groups`,`tencentcloud_tcaplus_idls` and `tencentcloud_tcaplus_tables` arguments `group_id`/`group_name`  replace by `tablegroup_id`/`tablegroup_name`

## 1.35.1 (June 02, 2020)

ENHANCEMENTS: 

* Resource: `tencentcloud_as_scaling_config`, `tencentcloud_eip` and `tencentcloud_kubernetes_cluster` remove the validate function of `internet_max_bandwidth_out`.
* Resource: `tencentcloud_vpn_gateway` update available value of `bandwidth`.

## 1.35.0 (June 01, 2020)

FEATURES:

* **New Data Source**: `tencentcloud_elasticsearch_instances`
* **New Resource**: `tencentcloud_elasticsearch_instance`

## 1.34.0 (May 28, 2020)

ENHANCEMENTS: 

* upgrade terraform-plugin-sdk

## 1.33.2 (May 25, 2020)

DEPRECATED:
* Data Source: `tencentcloud_tcaplus_applications` replace by `tencentcloud_tcaplus_clusters`,optional arguments `app_id` and `app_name` are no longer supported, replace by `cluster_id` and `cluster_name`
* Data Source: `tencentcloud_tcaplus_zones` replace by `tencentcloud_tcaplus_groups`,optional arguments `app_id`,`zone_id` and `zone_name` are no longer supported, replace by `cluster_id`,`group_id` and `cluster_name`
* Data Source: `tencentcloud_tcaplus_tables` optional arguments `app_id` and `zone_id` are no longer supported, replace by `cluster_id` and `group_id`
* Data Source: `tencentcloud_tcaplus_idls`: optional argument `app_id` is no longer supported, replace by `cluster_id`.
* Resource: `tencentcloud_tcaplus_application` replace by `tencentcloud_tcaplus_cluster`,input argument `app_name` is no longer supported, replace by `cluster_name`
* Resource: `tencentcloud_tcaplus_zone` replace by `tencentcloud_tcaplus_group`, input arguments `app_id` and `zone_name` are no longer supported, replace by `cluster_id` and `group_name`
* Resource: `tencentcloud_tcaplus_idl` input arguments `app_id` and `zone_id` are no longer supported, replace by `cluster_id` and `group_id`
* Resource: `tencentcloud_tcaplus_table` input arguments `app_id`and `zone_id` are no longer supported, replace by `cluster_id` and `group_id`
* Resource: `tencentcloud_redis_instance`: optional argument `type` is no longer supported, replace by `type_id`.
* Data Source: `tencentcloud_redis_instances`: output argument `type` is no longer supported, replace by `type_id`.
* Data Source: `tencentcloud_redis_zone_config`: output argument `type` is no longer supported, replace by `type_id`.

## 1.33.1 (May 22, 2020)

ENHANCEMENTS: 

* Data Source: `tencentcloud_redis_instances` add new argument `type_id`, `redis_shard_num`, `redis_replicas_num`
* Data Source: `tencentcloud_redis_zone_config` add output argument `type_id` and new output argument `type_id`, `redis_shard_nums`, `redis_replicas_nums`
* Data Source: `tencentcloud_ccn_instances` add new type `VPNGW` for field `instance_type`
* Data Source: `tencentcloud_vpn_gateways` add new type `CCN` for field `type`
* Resource: `tencentcloud_redis_instance` add new argument `type_id`, `redis_shard_num`, `redis_replicas_num`
* Resource: `tencentcloud_ccn_attachment` add new type `CNN_INSTANCE_TYPE_VPNGW` for field `instance_type`
* Resource: `tencentcloud_vpn_gateway` add new type `CCN` for field `type`

BUG FIXES:

* Resource: `tencentcloud_cdn_domain` fix `https_config` inconsistency after apply([#413](https://github.com/terraform-providers/terraform-provider-tencentcloud/issues/413)).

DEPRECATED:

* Resource: `tencentcloud_redis_instance`: optional argument `type` is no longer supported, replace by `type_id`.
* Data Source: `tencentcloud_redis_instances`: output argument `type` is no longer supported, replace by `type_id`.
* Data Source: `tencentcloud_redis_zone_config`: output argument `type` is no longer supported, replace by `type_id`.

## 1.33.0 (May 18, 2020)

FEATURES:

* **New Data Source**: `tencentcloud_monitor_policy_conditions`
* **New Data Source**: `tencentcloud_monitor_data`
* **New Data Source**: `tencentcloud_monitor_product_event`
* **New Data Source**: `tencentcloud_monitor_binding_objects`
* **New Data Source**: `tencentcloud_monitor_policy_groups`
* **New Data Source**: `tencentcloud_monitor_product_namespace`
* **New Resource**: `tencentcloud_monitor_policy_group`
* **New Resource**: `tencentcloud_monitor_binding_object`
* **New Resource**: `tencentcloud_monitor_binding_receiver`

ENHANCEMENTS: 

* Data Source: `tencentcloud_instances` add new output argument `instance_charge_type_prepaid_renew_flag`.
* Data Source: `tencentcloud_cbs_storages` add new output argument `prepaid_renew_flag`.
* Data Source: `tencentcloud_cbs_storages` add new output argument `charge_type`.
* Resource: `tencentcloud_instance` support update with argument `instance_charge_type_prepaid_renew_flag`.
* Resource: `tencentcloud_cbs_storage` add new argument `force_delete`.
* Resource: `tencentcloud_cbs_storage` add new argument `charge_type`.
* Resource: `tencentcloud_cbs_storage` add new argument `prepaid_renew_flag`.
* Resource: `tencentcloud_cdn_domain` add new argument `full_url_cache`([#405](https://github.com/terraform-providers/terraform-provider-tencentcloud/issues/405)).

DEPRECATED:

* Resource: `tencentcloud_cbs_storage`: optional argument `period` is no longer supported.

## 1.32.1 (April 30, 2020)

ENHANCEMENTS: 

* Resource: `tencentcloud_ccn_attachment` add new argument `ccn_uin`.
* Resource: `tencentcloud_instance` add new argument `force_delete`.

BUG FIXES:

* Resource: `tencentcloud_scf_function` fix update `zip_file`.

## 1.32.0 (April 20, 2020)

FEATURES:

* **New Resource**: `tencentcloud_kubernetes_cluster_attachment`([#285](https://github.com/terraform-providers/terraform-provider-tencentcloud/issues/285)).

ENHANCEMENTS: 

* Resource: `tencentcloud_cdn_domain` add new attribute `cname`([#395](https://github.com/terraform-providers/terraform-provider-tencentcloud/issues/395)).

BUG FIXES:

* Resource: `tencentcloud_cos_bucket_object` mark the object as destroyed when the object not exist.

## 1.31.2 (April 17, 2020)

ENHANCEMENTS: 

* Resource: `tencentcloud_cbs_storage` support modify `tags`.

## 1.31.1 (April 14, 2020)

BUG FIXES: 

* Resource: `tencentcloud_keypair` fix bug when trying to destroy resources containing CVM and key pair([#375](https://github.com/terraform-providers/terraform-provider-tencentcloud/issues/375)).
* Resource: `tencentcloud_clb_attachment` fix bug when trying to destroy multiple attachments in the array. 
* Resource: `tencentcloud_cam_group_membership` fix bug when trying to destroy multiple users in the array. 

ENHANCEMENTS:

* Resource: `tencentcloud_mysql_account` add new argument `host`([#372](https://github.com/terraform-providers/terraform-provider-tencentcloud/issues/372)).
* Resource: `tencentcloud_mysql_account_privilege` add new argument `account_host`([#372](https://github.com/terraform-providers/terraform-provider-tencentcloud/issues/372)).
* Resource: `tencentcloud_mysql_privilege` add new argument `account_host`([#372](https://github.com/terraform-providers/terraform-provider-tencentcloud/issues/372)).
* Resource: `tencentcloud_mysql_readonly_instance` check master monitor data before create([#379](https://github.com/terraform-providers/terraform-provider-tencentcloud/issues/379)).
* Resource: `tencentcloud_tcaplus_application` remove the pull password from server. 
* Resource: `tencentcloud_instance` support import `allocate_public_ip`([#382](https://github.com/terraform-providers/terraform-provider-tencentcloud/issues/382)).
* Resource: `tencentcloud_redis_instance` add two redis types.
* Data Source: `tencentcloud_vpc_instances` add new argument `cidr_block`,`tag_key` ([#378](https://github.com/terraform-providers/terraform-provider-tencentcloud/issues/378)).
* Data Source: `tencentcloud_vpc_route_tables` add new argument `tag_key`,`vpc_id`,`association_main` ([#378](https://github.com/terraform-providers/terraform-provider-tencentcloud/issues/378)).
* Data Source: `tencentcloud_vpc_subnets` add new argument `cidr_block`,`tag_key`,`is_remote_vpc_snat` ([#378](https://github.com/terraform-providers/terraform-provider-tencentcloud/issues/378)).
* Data Source: `tencentcloud_mysql_zone_config` and `tencentcloud_redis_zone_config` remove region check.

## 1.31.0 (April 07, 2020)

FEATURES:

* **New Resource**: `tencentcloud_cdn_domain`

ENHANCEMENTS:

* Data Source: `tencentcloud_cam_users` add new argument `user_id`.
* Resource: `tencentcloud_vpc` add retry logic.

BUG FIXES: 

* Resource: `tencentcloud_instance` fix timeout error when modify password.

## 1.30.7 (March 31, 2020)

BUG FIXES: 

* Resource: `tencentcloud_kubernetes_as_scaling_group` set a value to argument `key_ids` cause error .

## 1.30.6 (March 30, 2020)

ENHANCEMENTS:

* Resource: `tencentcloud_tcaplus_idl` add new argument `zone_id`. 
* Resource: `tencentcloud_cam_user` add new argument `force_delete`.([#354](https://github.com/terraform-providers/terraform-provider-tencentcloud/issues/354))
* Data Source: `tencentcloud_vpc_subnets` add new argument `vpc_id`. 

## 1.30.5 (March 19, 2020)

BUG FIXES: 

* Resource: `tencentcloud_key_pair` will be replaced when `public_key` contains comment.
* Resource: `tencentcloud_scf_function` upload local file error.

ENHANCEMENTS:

* Resource: `tencentcloud_scf_function` runtime support nodejs8.9 and nodejs10.15. 

## 1.30.4 (March 10, 2020)

BUG FIXES:

* Resource: `tencentcloud_cam_policy` fix read nil issue when the resource is not exist.([#344](https://github.com/terraform-providers/terraform-provider-tencentcloud/issues/#344)).
* Resource: `tencentcloud_key_pair` will be replaced when the end of `public_key` contains spaces([#343](https://github.com/terraform-providers/terraform-provider-tencentcloud/issues/343)).
* Resource: `tencentcloud_scf_function` fix trigger does not support cos_region.

ENHANCEMENTS:

* Resource: `tencentcloud_kubernetes_cluster` add new attributes `cluster_os_type`,`cluster_internet`,`cluster_intranet`,`managed_cluster_internet_security_policies` and `cluster_intranet_subnet_id`.


## 1.30.3 (February 24, 2020)

BUG FIXES:

* Resource: `tencentcloud_instance` fix that classic network does not support([#339](https://github.com/terraform-providers/terraform-provider-tencentcloud/issues/339)).

## 1.30.2 (February 17, 2020)

ENHANCEMENTS:

* Data Source: `tencentcloud_cam_policies` add new attribute `policy_id`.
* Data Source: `tencentcloud_cam_groups` add new attribute `group_id`.

## 1.30.1 (January 21, 2020)

BUG FIXES:

* Resource: `tencentcloud_dnat` fix `elastic_port` and `internal_port` type error.
* Resource: `tencentcloud_vpn_gateway` fix `state` type error.
* Resource: `tencentcloud_dayu_ddos_policy` fix that `white_ips` and `black_ips` can not be updated.
* Resource: `tencentcloud_dayu_l4_rule` fix that rule parameters can not be updated.

ENHANCEMENTS:

* Data Source: `tencentcloud_key_pairs` support regular expression search by name.

## 1.30.0 (January 14, 2020)

FEATURES:

* **New Data Source**: `tencentcloud_dayu_cc_http_policies`
* **New Data Source**: `tencentcloud_dayu_cc_https_policies`
* **New Data Source**: `tencentcloud_dayu_ddos_policies`
* **New Data Source**: `tencentcloud_dayu_ddos_policy_attachments`
* **New Data Source**: `tencentcloud_dayu_ddos_policy_cases`
* **New Data Source**: `tencentcloud_dayu_l4_rules`
* **New Data Source**: `tencentcloud_dayu_l7_rules`
* **New Resource**: `tencentcloud_dayu_cc_http_policy`
* **New Resource**: `tencentcloud_dayu_cc_https_policy`
* **New Resource**: `tencentcloud_dayu_ddos_policy`
* **New Resource**: `tencentcloud_dayu_ddos_policy_attachment`
* **New Resource**: `tencentcloud_dayu_ddos_policy_case`
* **New Resource**: `tencentcloud_dayu_l4_rule`
* **New Resource**: `tencentcloud_dayu_l7_rule`

BUG FIXES:

* gaap: optimize gaap describe: when describe resource by id but get more than 1 resources, return error directly instead of using the first result 
* Resource: `tencentcloud_eni_attachment` fix detach may failed.
* Resource: `tencentcloud_instance` remove the tag that be added by as attachment automatically([#300](https://github.com/terraform-providers/terraform-provider-tencentcloud/issues/300)).
* Resource: `tencentcloud_clb_listener` fix `sni_switch` type error([#297](https://github.com/terraform-providers/terraform-provider-tencentcloud/issues/297)).
* Resource: `tencentcloud_vpn_gateway` shows argument `prepaid_renew_flag` has changed when applied again([#298](https://github.com/terraform-providers/terraform-provider-tencentcloud/issues/298)).
* Resource: `tencentcloud_clb_instance` fix the bug that instance id is not set in state file([#303](https://github.com/terraform-providers/terraform-provider-tencentcloud/issues/303)).
* Resource: `tencentcloud_vpn_gateway` that is postpaid charge type cannot be deleted normally([#312](https://github.com/terraform-providers/terraform-provider-tencentcloud/issues/312)).
* Resource: `tencentcloud_vpn_gateway` add `InternalError` SDK error to triggering the retry process.
* Resource: `tencentcloud_vpn_gateway` fix read nil issue when the resource is not exist.
* Resource: `tencentcloud_clb_listener_rule` fix unclear error message of SSL type error.
* Resource: `tencentcloud_ha_vip_attachment` fix read nil issue when the resource is not exist.
* Data Source: `tencentcloud_security_group` fix `project_id` type error.
* Data Source: `tencentcloud_security_groups` fix `project_id` filter not works([#303](https://github.com/terraform-providers/terraform-provider-tencentcloud/issues/314)).

## 1.29.0 (January 06, 2020)

FEATURES:

* **New Data Source**: `tencentcloud_gaap_domain_error_pages`
* **New Resource**: `tencentcloud_gaap_domain_error_page`

ENHANCEMENTS:
* Data Source: `tencentcloud_vpc_instances` add new optional argument `is_default`.
* Data Source: `tencentcloud_vpc_subnets` add new optional argument `availability_zone`,`is_default`.

BUG FIXES:
* Resource: `tencentcloud_redis_instance` field security_groups are id list, not name list([#291](https://github.com/terraform-providers/terraform-provider-tencentcloud/issues/291)).

## 1.28.0 (December 25, 2019)

FEATURES:

* **New Data Source**: `tencentcloud_cbs_snapshot_policies`
* **New Resource**: `tencentcloud_cbs_snapshot_policy_attachment`

ENHANCEMENTS:

* doc: rewrite website index
* Resource: `tencentcloud_instance` support modifying instance type([#251](https://github.com/terraform-providers/terraform-provider-tencentcloud/issues/251)).
* Resource: `tencentcloud_gaap_http_domain` add new optional argument `realserver_certificate_ids`.
* Data Source: `tencentcloud_gaap_http_domains` add new output argument `realserver_certificate_ids`.

DEPRECATED:

* Resource: `tencentcloud_gaap_http_domain`: optional argument `realserver_certificate_id` is no longer supported.
* Data Source: `tencentcloud_gaap_http_domains`: output argument `realserver_certificate_id` is no longer supported.

## 1.27.0 (December 17, 2019)

FEATURES:

* **New Data Source**: `tencentcloud_tcaplus_applications`
* **New Data Source**: `tencentcloud_tcaplus_zones`
* **New Data Source**: `tencentcloud_tcaplus_tables`
* **New Data Source**: `tencentcloud_tcaplus_idls`
* **New Resource**: `tencentcloud_tcaplus_application`
* **New Resource**: `tencentcloud_tcaplus_zone`
* **New Resource**: `tencentcloud_tcaplus_idl`
* **New Resource**: `tencentcloud_tcaplus_table`

ENHANCEMENTS:

* Resource: `tencentcloud_mongodb_instance` support more instance type([#241](https://github.com/terraform-providers/terraform-provider-tencentcloud/issues/241)).
* Resource: `tencentcloud_kubernetes_cluster` support more instance type([#237](https://github.com/terraform-providers/terraform-provider-tencentcloud/issues/237)).

BUG FIXES:

* Fix bug that resource `tencentcloud_instance` delete error when instance launch failed.
* Fix bug that resource `tencentcloud_security_group` read error when response is InternalError.
* Fix bug that the type of `cluster_type` is wrong in data source `tencentcloud_mongodb_instances`([#242](https://github.com/terraform-providers/terraform-provider-tencentcloud/issues/242)).
* Fix bug that resource `tencentcloud_eip` unattach error([#233](https://github.com/terraform-providers/terraform-provider-tencentcloud/issues/233)).
* Fix bug that terraform read nil attachment resource when the attached resource of attachment resource is removed of resource CLB and CAM.
* Fix doc example error of resource `tencentcloud_nat_gateway`.

DEPRECATED:

* Resource: `tencentcloud_eip`: optional argument `applicable_for_clb` is no longer supported.

## 1.26.0 (December 09, 2019)

FEATURES:

* **New Resource**: `tencentcloud_mysql_privilege`([#223](https://github.com/terraform-providers/terraform-provider-tencentcloud/issues/223)).
* **New Resource**: `tencentcloud_kubernetes_as_scaling_group`([#202](https://github.com/terraform-providers/terraform-provider-tencentcloud/issues/202)).

ENHANCEMENTS:

* Resource: `tencentcloud_gaap_layer4_listener` support import.
* Resource: `tencentcloud_gaap_http_rule` support import.
* Resource: `tencentcloud_gaap_security_rule` support import.
* Resource: `tencentcloud_gaap_http_domain` add new optional argument `client_certificate_ids`.
* Resource: `tencentcloud_gaap_layer7_listener` add new optional argument `client_certificate_ids`.
* Data Source: `tencentcloud_gaap_http_domains` add new output argument `client_certificate_ids`.
* Data Source: `tencentcloud_gaap_layer7_listeners` add new output argument `client_certificate_ids`.

DEPRECATED:

* Resource: `tencentcloud_gaap_http_domain`: optional argument `client_certificate_id` is no longer supported.
* Resource: `tencentcloud_gaap_layer7_listener`: optional argument `client_certificate_id` is no longer supported.
* Resource: `tencentcloud_mysql_account_privilege` replaced by `tencentcloud_mysql_privilege`.
* Data Source: `tencentcloud_gaap_http_domains`: output argument `client_certificate_id` is no longer supported.
* Data Source: `tencentcloud_gaap_layer7_listeners`: output argument `client_certificate_id` is no longer supported.

BUG FIXES:

* Fix bug that resource `tencentcloud_clb_listener` 's unchangeable `health_check_switch`([#235](https://github.com/terraform-providers/terraform-provider-tencentcloud/issues/235)).
* Fix bug that resource `tencentcloud_clb_instance` read nil and report error.
* Fix example errors of resource `tencentcloud_cbs_snapshot_policy` and data source `tencentcloud_dnats`.

## 1.25.2 (December 04, 2019)

BUG FIXES:
* Fixed bug that the validator of cvm instance type is incorrect.

## 1.25.1 (December 03, 2019)

ENHANCEMENTS:
* Optimized error message of validators.

BUG FIXES:
* Fixed bug that the type of `state` is incorrect in data source `tencentcloud_nat_gateways`([#226](https://github.com/terraform-providers/terraform-provider-tencentcloud/issues/226)).
* Fixed bug that the value of `cluster_max_pod_num` is incorrect in resource `tencentcloud_kubernetes_cluster`([#228](https://github.com/terraform-providers/terraform-provider-tencentcloud/issues/228)).


## 1.25.0 (December 02, 2019)

ENHANCEMENTS:

* Resource: `tencentcloud_instance` support `SPOTPAID` instance. Thanks to @LipingMao ([#209](https://github.com/terraform-providers/terraform-provider-tencentcloud/issues/209)).
* Resource: `tencentcloud_vpn_gateway` add argument `prepaid_renew_flag` and `prepaid_period` to support prepaid VPN gateway instance creation.

BUG FIXES:
* Fixed bugs that update operations on `tencentcloud_cam_policy` do not work.
* Fixed bugs that filters on `tencentcloud_cam_users` do not work.

DEPRECATED:
 * Data Source: `tencentcloud_cam_user_policy_attachments`:`policy_type` is no longer supported.
 * Data Source: `tencentcloud_cam_group_policy_attachments`:`policy_type` is no longer supported.

## 1.24.1 (November 26, 2019)

ENHANCEMENTS:

* Resource: `tencentcloud_kubernetes_cluster` add support for `PREPAID` instance type. Thanks to @woodylic ([#204](https://github.com/terraform-providers/terraform-provider-tencentcloud/issues/204)).
* Resource: `tencentcloud_cos_bucket` add optional argument tags
* Data Source: `tencentcloud_cos_buckets` add optional argument tags

BUG FIXES:
* Fixed docs issues of `tencentcloud_nat_gateway`

## 1.24.0 (November 20, 2019)

FEATURES:

* **New Data Source**: `tencentcloud_ha_vips`
* **New Data Source**: `tencentcloud_ha_vip_eip_attachments`
* **New Resource**: `tencentcloud_ha_vip`
* **New Resource**: `tencentcloud_ha_vip_eip_attachment`

ENHANCEMENTS:

* Resource: `tencentcloud_kubernetes_cluster` cluster_os add new support: `centos7.6x86_64` and `ubuntu18.04.1 LTSx86_64` 
* Resource: `tencentcloud_nat_gateway` add computed argument `created_time`.

BUG FIXES:

* Fixed docs issues of CAM, DNAT and NAT_GATEWAY
* Fixed query issue that paged-query was not supported in data source `tencentcloud_dnats`
* Fixed query issue that filter `address_ip` was set incorrectly in data source `tencentcloud_eips`

## 1.23.0 (November 14, 2019)

FEATURES:

* **New Data Source**: `tencentcloud_images`
* **New Data Source**: `tencentcloud_vpn_gateways`
* **New Data Source**: `tencentcloud_customer_gateways`
* **New Data Source**: `tencentcloud_vpn_connections`
* **New Resource**: `tencentcloud_vpn_gateway`
* **New Resource**: `tencentcloud_customer_gateway`
* **New Resource**: `tencentcloud_vpn_connection`
* **Provider TencentCloud**: add `security_token` argument

ENHANCEMENTS:

* All api calls now using api3.0
* Resource: `tencentcloud_eip` add optional argument `tags`.
* Data Source: `tencentcloud_eips` add optional argument `tags`.

BUG FIXES:

* Fixed docs of CAM

## 1.22.0 (November 05, 2019)

FEATURES:

* **New Data Source**: `tencentcloud_cfs_file_systems`
* **New Data Source**: `tencentcloud_cfs_access_groups`
* **New Data Source**: `tencentcloud_cfs_access_rules`
* **New Data Source**: `tencentcloud_scf_functions`
* **New Data Source**: `tencentcloud_scf_namespaces`
* **New Data Source**: `tencentcloud_scf_logs`
* **New Resource**: `tencentcloud_cfs_file_system`
* **New Resource**: `tencentcloud_cfs_access_group`
* **New Resource**: `tencentcloud_cfs_access_rule`
* **New Resource**: `tencentcloud_scf_function`
* **New Resource**: `tencentcloud_scf_namespace`

## 1.21.2 (October 29, 2019)

BUG FIXES:

* Resource: `tencentcloud_gaap_realserver` add ip/domain exists check
* Resource: `tencentcloud_kubernetes_cluster` add error handling logic and optional argument `tags`.
* Resource: `tencentcloud_kubernetes_scale_worker` add error handling logic.
* Data Source: `tencentcloud_kubernetes_clusters` add optional argument `tags`.

## 1.21.1 (October 23, 2019)

ENHANCEMENTS:

* Updated golang to version 1.13.x

BUG FIXES:

* Fixed docs of CAM

## 1.21.0 (October 15, 2019)

FEATURES:

* **New Data Source**: `tencentcloud_cam_users`
* **New Data Source**: `tencentcloud_cam_groups`
* **New Data Source**: `tencentcloud_cam_policies`
* **New Data Source**: `tencentcloud_cam_roles`
* **New Data Source**: `tencentcloud_cam_user_policy_attachments`
* **New Data Source**: `tencentcloud_cam_group_policy_attachments`
* **New Data Source**: `tencentcloud_cam_role_policy_attachments`
* **New Data Source**: `tencentcloud_cam_group_memberships`
* **New Data Source**: `tencentcloud_cam_saml_providers`
* **New Data Source**: `tencentcloud_reserved_instance_configs`
* **New Data Source**: `tencentcloud_reserved_instances`
* **New Resource**: `tencentcloud_cam_user`
* **New Resource**: `tencentcloud_cam_group`
* **New Resource**: `tencentcloud_cam_role`
* **New Resource**: `tencentcloud_cam_policy`
* **New Resource**: `tencentcloud_cam_user_policy_attachment`
* **New Resource**: `tencentcloud_cam_group_policy_attachment`
* **New Resource**: `tencentcloud_cam_role_policy_attachment`
* **New Resource**: `tencentcloud_cam_group_membership`
* **New Resource**: `tencentcloud_cam_saml_provider`
* **New Resource**: `tencentcloud_reserved_instance`

ENHANCEMENTS:

* Resource: `tencentcloud_gaap_http_domain` support import
* Resource: `tencentcloud_gaap_layer7_listener` support import

BUG FIXES:

* Resource: `tencentcloud_gaap_http_domain` fix sometimes can't enable realserver auth

## 1.20.1 (October 08, 2019)

ENHANCEMENTS:

* Data Source: `tencentcloud_availability_zones` refactor logic with api3.0 .
* Data Source: `tencentcloud_as_scaling_groups` add optional argument `tags` and attribute `tags` for `scaling_group_list`.
* Resource: `tencentcloud_eip` add optional argument `type`, `anycast_zone`, `internet_service_provider`, etc.
* Resource: `tencentcloud_as_scaling_group` add optional argument `tags`.

BUG FIXES:

* Data Source: `tencentcloud_gaap_http_domains` set response `certificate_id`, `client_certificate_id`, `realserver_auth`, `basic_auth` and `gaap_auth` default value when they are nil.
* Resource: `tencentcloud_gaap_http_domain` set response `certificate_id`, `client_certificate_id`, `realserver_auth`, `basic_auth` and `gaap_auth` default value when they are nil.

## 1.20.0 (September 24, 2019)

FEATURES:

* **New Data Source**: `tencentcloud_eips`
* **New Data Source**: `tencentcloud_instances`
* **New Data Source**: `tencentcloud_key_pairs`
* **New Data Source**: `tencentcloud_placement_groups`
* **New Resource**: `tencentcloud_placement_group`

ENHANCEMENTS:

* Data Source: `tencentcloud_redis_instances` add optional argument `tags`.
* Data Source: `tencentcloud_mongodb_instances` add optional argument `tags`.
* Data Source: `tencentcloud_instance_types` add optional argument `availability_zone` and `gpu_core_count`.
* Data Source: `tencentcloud_gaap_http_rules` add optional argument `forward_host` and attributes `forward_host` in `rules`.
* Resource: `tencentcloud_redis_instance` add optional argument `tags`.
* Resource: `tencentcloud_mongodb_instance` add optional argument `tags`.
* Resource: `tencentcloud_mongodb_sharding_instance` add optional argument `tags`.
* Resource: `tencentcloud_instance` add optional argument `placement_group_id`.
* Resource: `tencentcloud_eip` refactor logic with api3.0 .
* Resource: `tencentcloud_eip_association` refactor logic with api3.0 .
* Resource: `tencentcloud_key_pair` refactor logic with api3.0 .
* Resource: `tencentcloud_gaap_http_rule` add optional argument `forward_host`.

BUG FIXES:
* Resource: `tencentcloud_mysql_instance`: miss argument `availability_zone` causes the instance to be recreated.

DEPRECATED:

* Data Source: `tencentcloud_eip` replaced by `tencentcloud_eips`.

## 1.19.0 (September 19, 2019)

FEATURES:

* **New Resource**: `tencentcloud_security_group_lite_rule`.

ENHANCEMENTS:

* Data Source: `tencentcloud_security_groups`: add optional argument `tags`.
* Data Source: `tencentcloud_security_groups`: add optional argument `result_output_file` and new attributes `ingress`, `egress` for list `security_groups`.
* Resource: `tencentcloud_security_group`: add optional argument `tags`.
* Resource: `tencentcloud_as_scaling_config`: internet charge type support `BANDWIDTH_PREPAID`, `TRAFFIC_POSTPAID_BY_HOUR` and `BANDWIDTH_PACKAGE`.

BUG FIXES:
* Resource: `tencentcloud_clb_listener_rule`: fix unclear description and errors in example.
* Resource: `tencentcloud_instance`: fix hostname is not work.

## 1.18.1 (September 17, 2019)

FEATURES:

* **Update Data Source**: `tencentcloud_vpc_instances` add optional argument `tags`
* **Update Data Source**: `tencentcloud_vpc_subnets` add optional argument `tags`
* **Update Data Source**: `tencentcloud_route_tables` add optional argument `tags`
* **Update Resource**: `tencentcloud_vpc` add optional argument `tags`
* **Update Resource**: `tencentcloud_subnet` add optional argument `tags`
* **Update Resource**: `tencentcloud_route_table` add optional argument `tags`

ENHANCEMENTS:

* Data Source:`tencentcloud_kubernetes_clusters`  support pull out authentication information for cluster access too.
* Resource:`tencentcloud_kubernetes_cluster`  support pull out authentication information for cluster access.

BUG FIXES:

* Resource: `tencentcloud_mysql_instance`: when the mysql is abnormal state, read the basic information report error

DEPRECATED:

* Data Source: `tencentcloud_kubernetes_clusters`:`container_runtime` is no longer supported. 

## 1.18.0 (September 10, 2019)

FEATURES:

* **New Data Source**: `tencentcloud_ssl_certificates`
* **New Data Source**: `tencentcloud_dnats`
* **New Data Source**: `tencentcloud_nat_gateways`
* **New Resource**: `tencentcloud_ssl_certificate`
* **Update Resource**: `tencentcloud_clb_redirection` add optional argument `is_auto_rewrite`
* **Update Resource**: `tencentcloud_nat_gateway` , add more configurable items.
* **Update Resource**: `tencentcloud_nat` , add more configurable items.

DEPRECATED:
* Data Source: `tencentcloud_nats` replaced by `tencentcloud_nat_gateways`.

## 1.17.0 (September 04, 2019)

FEATURES:
* **New Data Source**: `tencentcloud_gaap_proxies`
* **New Data Source**: `tencentcloud_gaap_realservers`
* **New Data Source**: `tencentcloud_gaap_layer4_listeners`
* **New Data Source**: `tencentcloud_gaap_layer7_listeners`
* **New Data Source**: `tencentcloud_gaap_http_domains`
* **New Data Source**: `tencentcloud_gaap_http_rules`
* **New Data Source**: `tencentcloud_gaap_security_policies`
* **New Data Source**: `tencentcloud_gaap_security_rules`
* **New Data Source**: `tencentcloud_gaap_certificates`
* **New Resource**: `tencentcloud_gaap_proxy`
* **New Resource**: `tencentcloud_gaap_realserver`
* **New Resource**: `tencentcloud_gaap_layer4_listener`
* **New Resource**: `tencentcloud_gaap_layer7_listener`
* **New Resource**: `tencentcloud_gaap_http_domain`
* **New Resource**: `tencentcloud_gaap_http_rule`
* **New Resource**: `tencentcloud_gaap_certificate`
* **New Resource**: `tencentcloud_gaap_security_policy`
* **New Resource**: `tencentcloud_gaap_security_rule`

## 1.16.3 (August 30, 2019)

BUG FIXIES:

* Resource: `tencentcloud_kubernetes_cluster`: cgi error retry.
* Resource: `tencentcloud_kubernetes_scale_worker`: cgi error retry.

## 1.16.2 (August 28, 2019)

BUG FIXIES:

* Resource: `tencentcloud_instance`: fixed cvm data disks missing computed.
* Resource: `tencentcloud_mysql_backup_policy`: `backup_model` remove logical backup support. 
* Resource: `tencentcloud_mysql_instance`: `tags` adapt to the new official api.

## 1.16.1 (August 27, 2019)

ENHANCEMENTS:
* `tencentcloud_instance`: refactor logic with api3.0 .

## 1.16.0 (August 20, 2019)

FEATURES:
* **New Data Source**: `tencentcloud_kubernetes_clusters`
* **New Resource**: `tencentcloud_kubernetes_scale_worker`
* **New Resource**: `tencentcloud_kubernetes_cluster`

DEPRECATED:
* Data Source: `tencentcloud_container_clusters` replaced by `tencentcloud_kubernetes_clusters`.
* Data Source: `tencentcloud_container_cluster_instances` replaced by `tencentcloud_kubernetes_clusters`.
* Resource: `tencentcloud_container_cluster` replaced by `tencentcloud_kubernetes_cluster`.
* Resource: `tencentcloud_container_cluster_instance` replaced by `tencentcloud_kubernetes_scale_worker`.

## 1.15.2 (August 14, 2019)

ENHANCEMENTS:

* `tencentcloud_as_scaling_group`: fixed issue that binding scaling group to load balancer does not work.
* `tencentcloud_clb_attachements`: rename `rewrite_source_rule_id` with `source_rule_id` and rename `rewrite_target_rule_id` with `target_rule_id`.

## 1.15.1 (August 13, 2019)

ENHANCEMENTS:

* `tencentcloud_instance`: changed `image_id` property to ForceNew ([#78](https://github.com/terraform-providers/terraform-provider-tencentcloud/issues/78))
* `tencentcloud_instance`: improved with retry ([#82](https://github.com/terraform-providers/terraform-provider-tencentcloud/issues/82))
* `tencentcloud_cbs_storages`: improved with retry ([#82](https://github.com/terraform-providers/terraform-provider-tencentcloud/issues/82))
* `tencentcloud_clb_instance`: bug fixed and improved with retry ([#37](https://github.com/terraform-providers/terraform-provider-tencentcloud/issues/37))

## 1.15.0 (August 07, 2019)

FEATURES:
* **New Data Source**: `tencentcloud_clb_instances`
* **New Data Source**: `tencentcloud_clb_listeners`
* **New Data Source**: `tencentcloud_clb_listener_rules`
* **New Data Source**: `tencentcloud_clb_attachments`
* **New Data Source**: `tencentcloud_clb_redirections`
* **New Resource**: `tencentcloud_clb_instance`
* **New Resource**: `tencentcloud_clb_listener`
* **New Resource**: `tencentcloud_clb_listener_rule`
* **New Resource**: `tencentcloud_clb_attachment`
* **New Resource**: `tencentcloud_clb_redirection`

DEPRECATED:
* Resource: `tencentcloud_lb` replaced by `tencentcloud_clb_instance`.
* Resource: `tencentcloud_alb_server_attachment` replaced by `tencentcloud_clb_attachment`.

## 1.14.1 (August 05, 2019)

BUG FIXIES:

* resource/tencentcloud_security_group_rule: fixed security group rule id is not compatible with previous version.

## 1.14.0 (July 30, 2019)

FEATURES:
* **New Data Source**: `tencentcloud_security_groups`
* **New Data Source**: `tencentcloud_mongodb_instances`
* **New Data Source**: `tencentcloud_mongodb_zone_config`
* **New Resource**: `tencentcloud_mongodb_instance`
* **New Resource**: `tencentcloud_mongodb_sharding_instance`
* **Update Resource**: `tencentcloud_security_group_rule` add optional argument `description`

DEPRECATED:
* Data Source: `tencnetcloud_security_group` replaced by `tencentcloud_security_groups`

ENHANCEMENTS:
* Refactoring security_group logic with api3.0

## 1.13.0 (July 23, 2019)

FEATURES:
* **New Data Source**: `tencentcloud_dc_gateway_instances`
* **New Data Source**: `tencentcloud_dc_gateway_ccn_routes`
* **New Resource**: `tencentcloud_dc_gateway`
* **New Resource**: `tencentcloud_dc_gateway_ccn_route`

## 1.12.0 (July 16, 2019)

FEATURES:
* **New Data Source**: `tencentcloud_dc_instances`
* **New Data Source**: `tencentcloud_dcx_instances`
* **New Resource**: `tencentcloud_dcx`
* **UPDATE Resource**:`tencentcloud_mysql_instance` and `tencentcloud_mysql_readonly_instance` completely delete instance. 

BUG FIXIES:

* resource/tencentcloud_instance: fixed issue when data disks set as delete_with_instance not works.
* resource/tencentcloud_instance: if managed public_ip manually, please don't define `allocate_public_ip` ([#62](https://github.com/terraform-providers/terraform-provider-tencentcloud/issues/62)).
* resource/tencentcloud_eip_association: fixed issue when instances were manually deleted ([#60](https://github.com/terraform-providers/terraform-provider-tencentcloud/issues/60)).
* resource/tencentcloud_mysql_readonly_instance:remove an unsupported property `gtid`

## 1.11.0 (July 02, 2019)

FEATURES:
* **New Data Source**: `tencentcloud_ccn_instances`
* **New Data Source**: `tencentcloud_ccn_bandwidth_limits`
* **New Resource**: `tencentcloud_ccn`
* **New Resource**: `tencentcloud_ccn_attachment`
* **New Resource**: `tencentcloud_ccn_bandwidth_limit`

## 1.10.0 (June 27, 2019)

ENHANCEMENTS:

* Refactoring vpc logic with api3.0
* Refactoring cbs logic with api3.0

FEATURES:
* **New Data Source**: `tencentcloud_vpc_instances`
* **New Data Source**: `tencentcloud_vpc_subnets`
* **New Data Source**: `tencentcloud_vpc_route_tables`
* **New Data Source**: `tencentcloud_cbs_storages`
* **New Data Source**: `tencentcloud_cbs_snapshots`
* **New Resource**: `tencentcloud_route_table_entry`
* **New Resource**: `tencentcloud_cbs_snapshot_policy`
* **Update Resource**: `tencentcloud_vpc` , add more configurable items.
* **Update Resource**: `tencentcloud_subnet` , add more configurable items.
* **Update Resource**: `tencentcloud_route_table`, add more configurable items.
* **Update Resource**: `tencentcloud_cbs_storage`, add more configurable items.
* **Update Resource**: `tencentcloud_instance`: add optional argument `tags`.
* **Update Resource**: `tencentcloud_security_group_rule`: add optional argument `source_sgid`.
 
DEPRECATED:
* Data Source: `tencentcloud_vpc` replaced by `tencentcloud_vpc_instances`.
* Data Source: `tencentcloud_subnet` replaced by  `tencentcloud_vpc_subnets`.
* Data Source: `tencentcloud_route_table` replaced by `tencentcloud_vpc_route_tables`.
* Resource: `tencentcloud_route_entry` replaced by `tencentcloud_route_table_entry`.

## 1.9.1 (June 24, 2019)

BUG FIXIES:

* data/tencentcloud_instance: fixed vpc ip is in use error when re-creating with private ip ([#46](https://github.com/terraform-providers/terraform-provider-tencentcloud/issues/46)).

## 1.9.0 (June 18, 2019)

ENHANCEMENTS:

* update to `v0.12.1` Terraform SDK version

BUG FIXIES:

* data/tencentcloud_security_group: `project_id` remote API return sometime is string type.
* resource/tencentcloud_security_group: just like `data/tencentcloud_security_group`

## 1.8.0 (June 11, 2019)

FEATURES:
* **New Data Source**: `tencentcloud_as_scaling_configs`
* **New Data Source**: `tencentcloud_as_scaling_groups`
* **New Data Source**: `tencentcloud_as_scaling_policies`
* **New Resource**: `tencentcloud_as_scaling_config`
* **New Resource**: `tencentcloud_as_scaling_group`
* **New Resource**: `tencentcloud_as_attachment`
* **New Resource**: `tencentcloud_as_scaling_policy`
* **New Resource**: `tencentcloud_as_schedule`
* **New Resource**: `tencentcloud_as_lifecycle_hook`
* **New Resource**: `tencentcloud_as_notification`

## 1.7.0 (May 23, 2019)

FEATURES:
* **New Data Source**: `tencentcloud_redis_zone_config`
* **New Data Source**: `tencentcloud_redis_instances`
* **New Resource**: `tencentcloud_redis_instance`
* **New Resource**: `tencentcloud_redis_backup_config`

ENHANCEMENTS:

* resource/tencentcloud_instance: Add `hostname`, `project_id`, `delete_with_instance` argument.
* Update tencentcloud-sdk-go to better support redis api.

## 1.6.0 (May 15, 2019)

FEATURES:

* **New Data Source**: `tencentcloud_cos_buckets`
* **New Data Source**: `tencentcloud_cos_bucket_object`
* **New Resource**: `tencentcloud_cos_bucket`
* **New Resource**: `tencentcloud_cos_bucket_object`

ENHANCEMENTS:

* Add the framework of auto generating terraform docs

## 1.5.0 (April 26, 2019)

FEATURES:

* **New Data Source**: `tencentcloud_mysql_backup_list`
* **New Data Source**: `tencentcloud_mysql_zone_config`
* **New Data Source**: `tencentcloud_mysql_parameter_list`
* **New Data Source**: `tencentcloud_mysql_instance`
* **New Resource**: `tencentcloud_mysql_backup_policy`
* **New Resource**: `tencentcloud_mysql_account`
* **New Resource**: `tencentcloud_mysql_account_privilege`
* **New Resource**: `tencentcloud_mysql_instance`
* **New Resource**: `tencentcloud_mysql_readonly_instance`

ENHANCEMENTS:

* resource/tencentcloud_subnet: `route_table_id` now is an optional argument

## 1.4.0 (April 12, 2019)

ENHANCEMENTS:

* data/tencentcloud_image: add `image_name` attribute to this data source.
* resource/tencentcloud_instance: data disk count limit now is upgrade from 1 to 10, as API has supported more disks.
* resource/tencentcloud_instance: PREPAID instance now can be deleted, but still have some limit in API.

BUG FIXIES:

* resource/tencentcloud_instance: `allocate_public_ip` doesn't work properly when it is set to false.

## 1.3.0 (March 12, 2019)

FEATURES:

* **New Resource**: `tencentcloud_lb` ([#3](https://github.com/terraform-providers/terraform-provider-scaffolding/issues/3))

ENHANCEMENTS:

* resource/tencentcloud_instance: Add `user_data_raw` argument ([#4](https://github.com/terraform-providers/terraform-provider-scaffolding/issues/4))

## 1.2.2 (September 28, 2018)

BUG FIXES:

* resource/tencentcloud_cbs_storage: make name to be required ([#25](https://github.com/tencentyun/terraform-provider-tencentcloud/issues/25))
* resource/tencentcloud_instance: support user data and private ip

## 1.2.0 (April 3, 2018)

FEATURES:

* **New Resource**: `tencentcloud_container_cluster`
* **New Resource**: `tencentcloud_container_cluster_instance`
* **New Data Source**: `tencentcloud_container_clusters`
* **New Data Source**: `tencentcloud_container_cluster_instances`

## 1.1.0 (March 9, 2018)

FEATURES:

* **New Resource**: `tencentcloud_eip`
* **New Resource**: `tencentcloud_eip_association`
* **New Data Source**: `tencentcloud_eip`
* **New Resource**: `tencentcloud_nat_gateway`
* **New Resource**: `tencentcloud_dnat`
* **New Data Source**: `tencentcloud_nats`
* **New Resource**: `tencentcloud_cbs_snapshot`
* **New Resource**: `tencentcloud_alb_server_attachment`

## 1.0.0 (January 19, 2018)

FEATURES:

### CVM

RESOURCES:

* instance create
* instance read
* instance update
    * reset instance
    * reset password
    * update instance name
    * update security groups
* instance delete
* key pair create
* key pair read
* key pair delete

DATA SOURCES:

* image read
* instance\_type read
* zone read

### VPC

RESOURCES:

* vpc create
* vpc read
* vpc update (update name)
* vpc delete
* subnet create
* subnet read
* subnet update (update name)
* subnet delete
* security group create
* security group read
* security group update (update name, description)
* security group delete
* security group rule create
* security group rule read
* security group rule delete
* route table create
* route table read
* route table update (update name)
* route table delete
* route entry create
* route entry read
* route entry delete

DATA SOURCES:

* vpc read
* subnet read
* security group read
* route table read

### CBS

RESOURCES:

* storage create
* storage read
* storage update (update name)
* storage attach
* storage detach<|MERGE_RESOLUTION|>--- conflicted
+++ resolved
@@ -1,11 +1,9 @@
-<<<<<<< HEAD
-## 1.37.0 (Unreleased)
+## 1.38.0 (Unreleased)
 
 FEATURES:
 
 * **New Data Source**: `tencentcloud_cdn_domains` 
-=======
-## 1.38.0 (Unreleased)
+
 ## 1.37.0 (June 23, 2020)
 
 FEATURES:
@@ -17,7 +15,6 @@
 ENHANCEMENTS:
 
 * Resource: `tencentcloud_mongodb_instance` support more machine type.
->>>>>>> 8e697abf
 
 ## 1.36.1 (June 12, 2020)
 
