--- conflicted
+++ resolved
@@ -1,15 +1,15 @@
-<<<<<<< HEAD
 ## 1.36.0 (Unreleased)
 
+FEATURES:
+
 * **New Data Source**: `tencentcloud_availability_regions`
-=======
+
 ## 1.35.1 (Unreleased)
 
 ENHANCEMENTS: 
 
 * Resource: `tencentcloud_as_scaling_config`, `tencentcloud_eip` and `tencentcloud_kubernetes_cluster` remove the validate function of `internet_max_bandwidth_out`.
 * Resource: `tencentcloud_vpn_gateway` update available value of `bandwidth`.
->>>>>>> 5d08ccb0
 
 ## 1.35.0 (June 01, 2020)
 
