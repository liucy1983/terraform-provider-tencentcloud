--- conflicted
+++ resolved
@@ -42,8 +42,6 @@
     return
 }
 
-
-<<<<<<< HEAD
 func NewAssociateSecurityGroupsRequest() (request *AssociateSecurityGroupsRequest) {
     request = &AssociateSecurityGroupsRequest{
         BaseRequest: &tchttp.BaseRequest{},
@@ -69,8 +67,6 @@
     return
 }
 
-=======
->>>>>>> 066ff6d5
 func NewCompleteExpansionRequest() (request *CompleteExpansionRequest) {
     request = &CompleteExpansionRequest{
         BaseRequest: &tchttp.BaseRequest{},
@@ -271,7 +267,6 @@
     return
 }
 
-<<<<<<< HEAD
 func NewCreateReadOnlyDBInstancesRequest() (request *CreateReadOnlyDBInstancesRequest) {
     request = &CreateReadOnlyDBInstancesRequest{
         BaseRequest: &tchttp.BaseRequest{},
@@ -297,8 +292,6 @@
     return
 }
 
-=======
->>>>>>> 066ff6d5
 func NewDeleteAccountRequest() (request *DeleteAccountRequest) {
     request = &DeleteAccountRequest{
         BaseRequest: &tchttp.BaseRequest{},
@@ -699,7 +692,6 @@
     return
 }
 
-<<<<<<< HEAD
 func NewDescribeProjectSecurityGroupsRequest() (request *DescribeProjectSecurityGroupsRequest) {
     request = &DescribeProjectSecurityGroupsRequest{
         BaseRequest: &tchttp.BaseRequest{},
@@ -725,8 +717,6 @@
     return
 }
 
-=======
->>>>>>> 066ff6d5
 func NewDescribePublishSubscribeRequest() (request *DescribePublishSubscribeRequest) {
     request = &DescribePublishSubscribeRequest{
         BaseRequest: &tchttp.BaseRequest{},
@@ -752,7 +742,6 @@
     return
 }
 
-<<<<<<< HEAD
 func NewDescribeReadOnlyGroupByReadOnlyInstanceRequest() (request *DescribeReadOnlyGroupByReadOnlyInstanceRequest) {
     request = &DescribeReadOnlyGroupByReadOnlyInstanceRequest{
         BaseRequest: &tchttp.BaseRequest{},
@@ -828,8 +817,6 @@
     return
 }
 
-=======
->>>>>>> 066ff6d5
 func NewDescribeRegionsRequest() (request *DescribeRegionsRequest) {
     request = &DescribeRegionsRequest{
         BaseRequest: &tchttp.BaseRequest{},
@@ -1330,7 +1317,6 @@
     return
 }
 
-<<<<<<< HEAD
 func NewModifyReadOnlyGroupDetailsRequest() (request *ModifyReadOnlyGroupDetailsRequest) {
     request = &ModifyReadOnlyGroupDetailsRequest{
         BaseRequest: &tchttp.BaseRequest{},
@@ -1356,8 +1342,6 @@
     return
 }
 
-=======
->>>>>>> 066ff6d5
 func NewRemoveBackupsRequest() (request *RemoveBackupsRequest) {
     request = &RemoveBackupsRequest{
         BaseRequest: &tchttp.BaseRequest{},
