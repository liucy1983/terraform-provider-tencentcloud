package tencentcloud

import (
	"context"
	"fmt"
	"log"

	cvm "github.com/tencentcloud/tencentcloud-sdk-go/tencentcloud/cvm/v20170312"
	"github.com/terraform-providers/terraform-provider-tencentcloud/tencentcloud/connectivity"
	"github.com/terraform-providers/terraform-provider-tencentcloud/tencentcloud/ratelimit"
)

type CvmService struct {
	client *connectivity.TencentCloudClient
}

func (me *CvmService) DescribeInstanceById(ctx context.Context, instanceId string) (instance *cvm.Instance, errRet error) {
	logId := getLogId(ctx)
	request := cvm.NewDescribeInstancesRequest()
	request.InstanceIds = []*string{&instanceId}

	ratelimit.Check(request.GetAction())
	response, err := me.client.UseCvmClient().DescribeInstances(request)
	if err != nil {
		log.Printf("[CRITAL]%s api[%s] fail, request body [%s], reason[%s]\n",
			logId, request.GetAction(), request.ToJsonString(), err.Error())
		errRet = err
		return
	}
	log.Printf("[DEBUG]%s api[%s] success, request body [%s], response body [%s]\n",
		logId, request.GetAction(), request.ToJsonString(), response.ToJsonString())

	if len(response.Response.InstanceSet) < 1 {
		return
	}
	instance = response.Response.InstanceSet[0]
	return
}

func (me *CvmService) DescribeInstanceByFilter(ctx context.Context, filters map[string]string) (instances []*cvm.Instance, errRet error) {
	logId := getLogId(ctx)
	request := cvm.NewDescribeInstancesRequest()
	request.Filters = make([]*cvm.Filter, 0, len(filters))
	for k, v := range filters {
		filter := cvm.Filter{
			Name:   stringToPointer(k),
			Values: []*string{stringToPointer(v)},
		}
		request.Filters = append(request.Filters, &filter)
	}

	var offset int64 = 0
	var pageSize int64 = 100
	instances = make([]*cvm.Instance, 0)
	for {
		request.Offset = &offset
		request.Limit = &pageSize
		ratelimit.Check(request.GetAction())
		response, err := me.client.UseCvmClient().DescribeInstances(request)
		if err != nil {
			log.Printf("[CRITAL]%s api[%s] fail, request body [%s], reason[%s]\n",
				logId, request.GetAction(), request.ToJsonString(), err.Error())
			errRet = err
			return
		}
		log.Printf("[DEBUG]%s api[%s] success, request body [%s], response body [%s]\n",
			logId, request.GetAction(), request.ToJsonString(), response.ToJsonString())

		if response == nil || len(response.Response.InstanceSet) < 1 {
			break
		}
		instances = append(instances, response.Response.InstanceSet...)
		if len(response.Response.InstanceSet) < int(pageSize) {
			break
		}
		offset += pageSize
	}
	return
}

func (me *CvmService) ModifyInstanceName(ctx context.Context, instanceId, instanceName string) error {
	logId := getLogId(ctx)
	request := cvm.NewModifyInstancesAttributeRequest()
	request.InstanceIds = []*string{&instanceId}
	request.InstanceName = &instanceName

	ratelimit.Check(request.GetAction())
	response, err := me.client.UseCvmClient().ModifyInstancesAttribute(request)
	if err != nil {
		log.Printf("[CRITAL]%s api[%s] fail, request body [%s], reason[%s]\n",
			logId, request.GetAction(), request.ToJsonString(), err.Error())
		return err
	}
	log.Printf("[DEBUG]%s api[%s] success, request body [%s], response body [%s]\n",
		logId, request.GetAction(), request.ToJsonString(), response.ToJsonString())

	return nil
}

func (me *CvmService) ModifySecurityGroups(ctx context.Context, instanceId string, securityGroups []*string) error {
	logId := getLogId(ctx)
	request := cvm.NewModifyInstancesAttributeRequest()
	request.InstanceIds = []*string{&instanceId}
	request.SecurityGroups = securityGroups

	ratelimit.Check(request.GetAction())
	response, err := me.client.UseCvmClient().ModifyInstancesAttribute(request)
	if err != nil {
		log.Printf("[CRITAL]%s api[%s] fail, request body [%s], reason[%s]\n",
			logId, request.GetAction(), request.ToJsonString(), err.Error())
		return err
	}
	log.Printf("[DEBUG]%s api[%s] success, request body [%s], response body [%s]\n",
		logId, request.GetAction(), request.ToJsonString(), response.ToJsonString())

	return nil
}

func (me *CvmService) ModifyProjectId(ctx context.Context, instanceId string, projectId int64) error {
	logId := getLogId(ctx)
	request := cvm.NewModifyInstancesProjectRequest()
	request.InstanceIds = []*string{&instanceId}
	request.ProjectId = &projectId

	ratelimit.Check(request.GetAction())
	response, err := me.client.UseCvmClient().ModifyInstancesProject(request)
	if err != nil {
		log.Printf("[CRITAL]%s api[%s] fail, request body [%s], reason[%s]\n",
			logId, request.GetAction(), request.ToJsonString(), err.Error())
		return err
	}
	log.Printf("[DEBUG]%s api[%s] success, request body [%s], response body [%s]\n",
		logId, request.GetAction(), request.ToJsonString(), response.ToJsonString())

	return nil
}

func (me *CvmService) ModifyInstanceType(ctx context.Context, instanceId, instanceType string) error {
	logId := getLogId(ctx)
	request := cvm.NewResetInstancesTypeRequest()
	request.InstanceIds = []*string{&instanceId}
	request.InstanceType = &instanceType

	ratelimit.Check(request.GetAction())
	response, err := me.client.UseCvmClient().ResetInstancesType(request)
	if err != nil {
		log.Printf("[CRITAL]%s api[%s] fail, request body [%s], reason[%s]\n",
			logId, request.GetAction(), request.ToJsonString(), err.Error())
		return err
	}
	log.Printf("[DEBUG]%s api[%s] success, request body [%s], response body [%s]\n",
		logId, request.GetAction(), request.ToJsonString(), response.ToJsonString())

	return nil
}

func (me *CvmService) ModifyPassword(ctx context.Context, instanceId, password string) error {
	logId := getLogId(ctx)
	request := cvm.NewResetInstancesPasswordRequest()
	request.InstanceIds = []*string{&instanceId}
	request.Password = &password
	forceStop := true
	request.ForceStop = &forceStop

	ratelimit.Check(request.GetAction())
	response, err := me.client.UseCvmClient().ResetInstancesPassword(request)
	if err != nil {
		log.Printf("[CRITAL]%s api[%s] fail, request body [%s], reason[%s]\n",
			logId, request.GetAction(), request.ToJsonString(), err.Error())
		return err
	}
	log.Printf("[DEBUG]%s api[%s] success, request body [%s], response body [%s]\n",
		logId, request.GetAction(), request.ToJsonString(), response.ToJsonString())

	return nil
}

func (me *CvmService) ModifyVpc(ctx context.Context, instanceId, vpcId, subnetId, privateIp string) error {
	logId := getLogId(ctx)
	request := cvm.NewModifyInstancesVpcAttributeRequest()
	request.InstanceIds = []*string{&instanceId}
	request.VirtualPrivateCloud = &cvm.VirtualPrivateCloud{
		VpcId:              &vpcId,
		SubnetId:           &subnetId,
		PrivateIpAddresses: []*string{&privateIp},
	}

	ratelimit.Check(request.GetAction())
	response, err := me.client.UseCvmClient().ModifyInstancesVpcAttribute(request)
	if err != nil {
		log.Printf("[CRITAL]%s api[%s] fail, request body [%s], reason[%s]\n",
			logId, request.GetAction(), request.ToJsonString(), err.Error())
		return err
	}
	log.Printf("[DEBUG]%s api[%s] success, request body [%s], response body [%s]\n",
		logId, request.GetAction(), request.ToJsonString(), response.ToJsonString())

	return nil
}

func (me *CvmService) StopInstance(ctx context.Context, instanceId string) error {
	logId := getLogId(ctx)
	request := cvm.NewStopInstancesRequest()
	request.InstanceIds = []*string{&instanceId}

	ratelimit.Check(request.GetAction())
	response, err := me.client.UseCvmClient().StopInstances(request)
	if err != nil {
		log.Printf("[CRITAL]%s api[%s] fail, request body [%s], reason[%s]\n",
			logId, request.GetAction(), request.ToJsonString(), err.Error())
		return err
	}
	log.Printf("[DEBUG]%s api[%s] success, request body [%s], response body [%s]\n",
		logId, request.GetAction(), request.ToJsonString(), response.ToJsonString())

	return nil
}

func (me *CvmService) StartInstance(ctx context.Context, instanceId string) error {
	logId := getLogId(ctx)
	request := cvm.NewStartInstancesRequest()
	request.InstanceIds = []*string{&instanceId}

	ratelimit.Check(request.GetAction())
	response, err := me.client.UseCvmClient().StartInstances(request)
	if err != nil {
		log.Printf("[CRITAL]%s api[%s] fail, request body [%s], reason[%s]\n",
			logId, request.GetAction(), request.ToJsonString(), err.Error())
		return err
	}
	log.Printf("[DEBUG]%s api[%s] success, request body [%s], response body [%s]\n",
		logId, request.GetAction(), request.ToJsonString(), response.ToJsonString())

	return nil
}

func (me *CvmService) DeleteInstance(ctx context.Context, instanceId string) error {
	logId := getLogId(ctx)
	request := cvm.NewTerminateInstancesRequest()
	request.InstanceIds = []*string{&instanceId}

	ratelimit.Check(request.GetAction())
	response, err := me.client.UseCvmClient().TerminateInstances(request)
	if err != nil {
		log.Printf("[CRITAL]%s api[%s] fail, request body [%s], reason[%s]\n",
			logId, request.GetAction(), request.ToJsonString(), err.Error())
		return err
	}
	log.Printf("[DEBUG]%s api[%s] success, request body [%s], response body [%s]\n",
		logId, request.GetAction(), request.ToJsonString(), response.ToJsonString())

	return nil
}

func (me *CvmService) DescribeInstanceTypes(ctx context.Context, zone string) (instanceTypes []*cvm.InstanceTypeConfig, errRet error) {
	logId := getLogId(ctx)
	request := cvm.NewDescribeInstanceTypeConfigsRequest()
	if zone != "" {
		request.Filters = make([]*cvm.Filter, 0, 1)
		filter := &cvm.Filter{
			Name:   stringToPointer("zone"),
			Values: []*string{&zone},
		}
		request.Filters = append(request.Filters, filter)
	}

	ratelimit.Check(request.GetAction())
	response, err := me.client.UseCvmClient().DescribeInstanceTypeConfigs(request)
	if err != nil {
		log.Printf("[CRITAL]%s api[%s] fail, request body [%s], reason[%s]\n",
			logId, request.GetAction(), request.ToJsonString(), err.Error())
		errRet = err
		return
	}
	log.Printf("[DEBUG]%s api[%s] success, request body [%s], response body [%s]\n",
		logId, request.GetAction(), request.ToJsonString(), response.ToJsonString())

	instanceTypes = response.Response.InstanceTypeConfigSet
	return
}

func (me *CvmService) DescribeInstanceTypesByFilter(ctx context.Context, filters map[string][]string) (instanceTypes []*cvm.InstanceTypeConfig, errRet error) {
	logId := getLogId(ctx)
	request := cvm.NewDescribeInstanceTypeConfigsRequest()
	request.Filters = make([]*cvm.Filter, 0, len(filters))
	for k, v := range filters {
		values := make([]*string, 0, len(v))
		for _, value := range v {
			values = append(values, stringToPointer(value))
		}
		filter := &cvm.Filter{
			Name:   stringToPointer(k),
			Values: values,
		}
		request.Filters = append(request.Filters, filter)
	}

	ratelimit.Check(request.GetAction())
	response, err := me.client.UseCvmClient().DescribeInstanceTypeConfigs(request)
	if err != nil {
		log.Printf("[CRITAL]%s api[%s] fail, request body [%s], reason[%s]\n",
			logId, request.GetAction(), request.ToJsonString(), err.Error())
		errRet = err
		return
	}
	log.Printf("[DEBUG]%s api[%s] success, request body [%s], response body [%s]\n",
		logId, request.GetAction(), request.ToJsonString(), response.ToJsonString())

	instanceTypes = response.Response.InstanceTypeConfigSet
	return
}

func (me *CvmService) DescribeKeyPairById(ctx context.Context, keyId string) (keyPair *cvm.KeyPair, errRet error) {
	logId := getLogId(ctx)
	request := cvm.NewDescribeKeyPairsRequest()
	request.KeyIds = []*string{&keyId}

	ratelimit.Check(request.GetAction())
	response, err := me.client.UseCvmClient().DescribeKeyPairs(request)
	if err != nil {
		log.Printf("[CRITAL]%s api[%s] fail, request body [%s], reason[%s]\n",
			logId, request.GetAction(), request.ToJsonString(), err.Error())
		errRet = err
		return
	}
	log.Printf("[DEBUG]%s api[%s] success, request body [%s], response body [%s]\n",
		logId, request.GetAction(), request.ToJsonString(), response.ToJsonString())

	if len(response.Response.KeyPairSet) > 0 {
		keyPair = response.Response.KeyPairSet[0]
	}
	return
}

func (me *CvmService) DescribeKeyPairByFilter(ctx context.Context, id, name string, projectId *int) (keyPairs []*cvm.KeyPair, errRet error) {
	logId := getLogId(ctx)
	request := cvm.NewDescribeKeyPairsRequest()
	if id != "" {
		request.KeyIds = []*string{&id}
	}
	request.Filters = make([]*cvm.Filter, 0)
	if name != "" {
		filter := &cvm.Filter{
			Name:   stringToPointer("key-name"),
			Values: []*string{&name},
		}
		request.Filters = append(request.Filters, filter)
	}
	if projectId != nil {
		filter := &cvm.Filter{
			Name:   stringToPointer("project-id"),
			Values: []*string{stringToPointer(fmt.Sprintf("%d", *projectId))},
		}
		request.Filters = append(request.Filters, filter)
	}

	var offset int64 = 0
	var pageSize int64 = 100
	keyPairs = make([]*cvm.KeyPair, 0)
	for {
		request.Offset = &offset
		request.Limit = &pageSize
		ratelimit.Check(request.GetAction())
		response, err := me.client.UseCvmClient().DescribeKeyPairs(request)
		if err != nil {
			log.Printf("[CRITAL]%s api[%s] fail, request body [%s], reason[%s]\n",
				logId, request.GetAction(), request.ToJsonString(), err.Error())
			errRet = err
			return
		}
		log.Printf("[DEBUG]%s api[%s] success, request body [%s], response body [%s]\n",
			logId, request.GetAction(), request.ToJsonString(), response.ToJsonString())

		if response == nil || len(response.Response.KeyPairSet) < 1 {
			break
		}
		keyPairs = append(keyPairs, response.Response.KeyPairSet...)
		if len(response.Response.KeyPairSet) < int(pageSize) {
			break
		}
		offset += pageSize
	}
	return
}

func (me *CvmService) CreateKeyPair(ctx context.Context, keyName, publicKey string, projectId int64) (keyId string, errRet error) {
	logId := getLogId(ctx)
	request := cvm.NewImportKeyPairRequest()
	request.KeyName = &keyName
	request.ProjectId = &projectId
	request.PublicKey = &publicKey

	ratelimit.Check(request.GetAction())
	response, err := me.client.UseCvmClient().ImportKeyPair(request)
	if err != nil {
		log.Printf("[CRITAL]%s api[%s] fail, request body [%s], reason[%s]\n",
			logId, request.GetAction(), request.ToJsonString(), err.Error())
		errRet = err
		return
	}
	log.Printf("[DEBUG]%s api[%s] success, request body [%s], response body [%s]\n",
		logId, request.GetAction(), request.ToJsonString(), response.ToJsonString())

	if response.Response.KeyId == nil || len(*response.Response.KeyId) < 1 {
		errRet = fmt.Errorf("key pair id is nil")
		return
	}
	keyId = *response.Response.KeyId
	return
}

func (me *CvmService) ModifyKeyPairName(ctx context.Context, keyId, keyName string) error {
	logId := getLogId(ctx)
	request := cvm.NewModifyKeyPairAttributeRequest()
	request.KeyId = &keyId
	request.KeyName = &keyName

	ratelimit.Check(request.GetAction())
	response, err := me.client.UseCvmClient().ModifyKeyPairAttribute(request)
	if err != nil {
		log.Printf("[CRITAL]%s api[%s] fail, request body [%s], reason[%s]\n",
			logId, request.GetAction(), request.ToJsonString(), err.Error())
		return err
	}
	log.Printf("[DEBUG]%s api[%s] success, request body [%s], response body [%s]\n",
		logId, request.GetAction(), request.ToJsonString(), response.ToJsonString())

	return nil
}

func (me *CvmService) DeleteKeyPair(ctx context.Context, keyId string) error {
	logId := getLogId(ctx)
	request := cvm.NewDeleteKeyPairsRequest()
	request.KeyIds = []*string{&keyId}

	ratelimit.Check(request.GetAction())
	response, err := me.client.UseCvmClient().DeleteKeyPairs(request)
	if err != nil {
		log.Printf("[CRITAL]%s api[%s] fail, request body [%s], reason[%s]\n",
			logId, request.GetAction(), request.ToJsonString(), err.Error())
		return err
	}
	log.Printf("[DEBUG]%s api[%s] success, request body [%s], response body [%s]\n",
		logId, request.GetAction(), request.ToJsonString(), response.ToJsonString())

	return nil
}

func (me *CvmService) UnbindKeyPair(ctx context.Context, keyId string, instanceIds []*string) error {
	logId := getLogId(ctx)
	request := cvm.NewDisassociateInstancesKeyPairsRequest()
	request.KeyIds = []*string{&keyId}
	request.InstanceIds = instanceIds

	ratelimit.Check(request.GetAction())
	response, err := me.client.UseCvmClient().DisassociateInstancesKeyPairs(request)
	if err != nil {
		log.Printf("[CRITAL]%s api[%s] fail, request body [%s], reason[%s]\n",
			logId, request.GetAction(), request.ToJsonString(), err.Error())
		return err
	}
	log.Printf("[DEBUG]%s api[%s] success, request body [%s], response body [%s]\n",
		logId, request.GetAction(), request.ToJsonString(), response.ToJsonString())

	return nil
}

func (me *CvmService) CreatePlacementGroup(ctx context.Context, placementName, placementType string) (placementId string, errRet error) {
	logId := getLogId(ctx)
	request := cvm.NewCreateDisasterRecoverGroupRequest()
	request.Name = &placementName
	request.Type = &placementType

	ratelimit.Check(request.GetAction())
	response, err := me.client.UseCvmClient().CreateDisasterRecoverGroup(request)
	if err != nil {
		log.Printf("[CRITAL]%s api[%s] fail, request body [%s], reason[%s]\n",
			logId, request.GetAction(), request.ToJsonString(), err.Error())
		errRet = err
		return
	}
	log.Printf("[DEBUG]%s api[%s] success, request body [%s], response body [%s]\n",
		logId, request.GetAction(), request.ToJsonString(), response.ToJsonString())

	if response.Response.DisasterRecoverGroupId == nil {
		errRet = fmt.Errorf("placement group id is nil")
		return
	}
	placementId = *response.Response.DisasterRecoverGroupId
	return
}

func (me *CvmService) DescribePlacementGroupById(ctx context.Context, placementId string) (placementGroup *cvm.DisasterRecoverGroup, errRet error) {
	logId := getLogId(ctx)
	request := cvm.NewDescribeDisasterRecoverGroupsRequest()
	request.DisasterRecoverGroupIds = []*string{&placementId}

	ratelimit.Check(request.GetAction())
	response, err := me.client.UseCvmClient().DescribeDisasterRecoverGroups(request)
	if err != nil {
		log.Printf("[CRITAL]%s api[%s] fail, request body [%s], reason[%s]\n",
			logId, request.GetAction(), request.ToJsonString(), err.Error())
		errRet = err
		return
	}
	log.Printf("[DEBUG]%s api[%s] success, request body [%s], response body [%s]\n",
		logId, request.GetAction(), request.ToJsonString(), response.ToJsonString())

	if len(response.Response.DisasterRecoverGroupSet) < 1 {
		return
	}
	placementGroup = response.Response.DisasterRecoverGroupSet[0]
	return
}

func (me *CvmService) DescribePlacementGroupByFilter(ctx context.Context, id, name string) (placementGroups []*cvm.DisasterRecoverGroup, errRet error) {
	logId := getLogId(ctx)
	request := cvm.NewDescribeDisasterRecoverGroupsRequest()
	if id != "" {
		request.DisasterRecoverGroupIds = []*string{&id}
	}
	if name != "" {
		request.Name = &name
	}

	var offset int64 = 0
	var pageSize int64 = 100
	placementGroups = make([]*cvm.DisasterRecoverGroup, 0)
	for {
		request.Offset = &offset
		request.Limit = &pageSize
		ratelimit.Check(request.GetAction())
		response, err := me.client.UseCvmClient().DescribeDisasterRecoverGroups(request)
		if err != nil {
			log.Printf("[CRITAL]%s api[%s] fail, request body [%s], reason[%s]\n",
				logId, request.GetAction(), request.ToJsonString(), err.Error())
			errRet = err
			return
		}
		log.Printf("[DEBUG]%s api[%s] success, request body [%s], response body [%s]\n",
			logId, request.GetAction(), request.ToJsonString(), response.ToJsonString())

		if response == nil || len(response.Response.DisasterRecoverGroupSet) < 1 {
			break
		}
		placementGroups = append(placementGroups, response.Response.DisasterRecoverGroupSet...)
		if len(response.Response.DisasterRecoverGroupSet) < int(pageSize) {
			break
		}
		offset += pageSize
	}
	return
}

func (me *CvmService) ModifyPlacementGroup(ctx context.Context, placementId, name string) error {
	logId := getLogId(ctx)
	request := cvm.NewModifyDisasterRecoverGroupAttributeRequest()
	request.DisasterRecoverGroupId = &placementId
	request.Name = &name

	ratelimit.Check(request.GetAction())
	response, err := me.client.UseCvmClient().ModifyDisasterRecoverGroupAttribute(request)
	if err != nil {
		log.Printf("[CRITAL]%s api[%s] fail, request body [%s], reason[%s]\n",
			logId, request.GetAction(), request.ToJsonString(), err.Error())
		return err
	}
	log.Printf("[DEBUG]%s api[%s] success, request body [%s], response body [%s]\n",
		logId, request.GetAction(), request.ToJsonString(), response.ToJsonString())

	return nil
}

func (me *CvmService) DeletePlacementGroup(ctx context.Context, placementId string) error {
	logId := getLogId(ctx)
	request := cvm.NewDeleteDisasterRecoverGroupsRequest()
	request.DisasterRecoverGroupIds = []*string{&placementId}

	ratelimit.Check(request.GetAction())
	response, err := me.client.UseCvmClient().DeleteDisasterRecoverGroups(request)
	if err != nil {
		log.Printf("[CRITAL]%s api[%s] fail, request body [%s], reason[%s]\n",
			logId, request.GetAction(), request.ToJsonString(), err.Error())
		return err
	}
	log.Printf("[DEBUG]%s api[%s] success, request body [%s], response body [%s]\n",
		logId, request.GetAction(), request.ToJsonString(), response.ToJsonString())

	return nil
}

func (me *CvmService) DescribeZones(ctx context.Context) (zones []*cvm.ZoneInfo, errRet error) {
	logId := getLogId(ctx)
	request := cvm.NewDescribeZonesRequest()

	ratelimit.Check(request.GetAction())
	response, err := me.client.UseCvmClient().DescribeZones(request)
	if err != nil {
		log.Printf("[CRITAL]%s api[%s] fail, request body [%s], reason[%s]\n",
			logId, request.GetAction(), request.ToJsonString(), err.Error())
		errRet = err
		return
	}
	log.Printf("[DEBUG]%s api[%s] success, request body [%s], response body [%s]\n",
		logId, request.GetAction(), request.ToJsonString(), response.ToJsonString())

	zones = response.Response.ZoneSet
	return
}

<<<<<<< HEAD
=======
func (me *CvmService) CreateReservedInstance(ctx context.Context, configId string, count int64) (instanceId string, errRet error) {
	logId := getLogId(ctx)
	request := cvm.NewPurchaseReservedInstancesOfferingRequest()
	request.ReservedInstancesOfferingId = &configId
	request.InstanceCount = &count

	ratelimit.Check(request.GetAction())
	response, err := me.client.UseCvmClient().PurchaseReservedInstancesOffering(request)
	if err != nil {
		log.Printf("[CRITAL]%s api[%s] fail, request body [%s], reason[%s]\n",
			logId, request.GetAction(), request.ToJsonString(), err.Error())
		errRet = err
		return
	}
	log.Printf("[DEBUG]%s api[%s] success, request body [%s], response body [%s]\n",
		logId, request.GetAction(), request.ToJsonString(), response.ToJsonString())

	if response.Response.ReservedInstanceId == nil {
		errRet = fmt.Errorf("reserved instance id is nil")
		return
	}
	instanceId = *response.Response.ReservedInstanceId
	return
}

func (me *CvmService) DescribeReservedInstanceByFilter(ctx context.Context, filters map[string]string) (instances []*cvm.ReservedInstances, errRet error) {
	logId := getLogId(ctx)
	request := cvm.NewDescribeReservedInstancesRequest()
	request.Filters = make([]*cvm.Filter, 0, len(filters))
	for k, v := range filters {
		filter := cvm.Filter{
			Name:   stringToPointer(k),
			Values: []*string{stringToPointer(v)},
		}
		request.Filters = append(request.Filters, &filter)
	}

	var offset int64 = 0
	var pageSize int64 = 100
	instances = make([]*cvm.ReservedInstances, 0)
	for {
		request.Offset = &offset
		request.Limit = &pageSize
		ratelimit.Check(request.GetAction())
		response, err := me.client.UseCvmClient().DescribeReservedInstances(request)
		if err != nil {
			log.Printf("[CRITAL]%s api[%s] fail, request body [%s], reason[%s]\n",
				logId, request.GetAction(), request.ToJsonString(), err.Error())
			errRet = err
			return
		}
		log.Printf("[DEBUG]%s api[%s] success, request body [%s], response body [%s]\n",
			logId, request.GetAction(), request.ToJsonString(), response.ToJsonString())

		if response == nil || len(response.Response.ReservedInstancesSet) < 1 {
			break
		}
		instances = append(instances, response.Response.ReservedInstancesSet...)
		if len(response.Response.ReservedInstancesSet) < int(pageSize) {
			break
		}
		offset += pageSize
	}
	return
}

func (me *CvmService) DescribeReservedInstanceConfigs(ctx context.Context, filters map[string]string) (configs []*cvm.ReservedInstancesOffering, errRet error) {
	logId := getLogId(ctx)
	request := cvm.NewDescribeReservedInstancesOfferingsRequest()
	request.Filters = make([]*cvm.Filter, 0, len(filters))
	for k, v := range filters {
		filter := cvm.Filter{
			Name:   stringToPointer(k),
			Values: []*string{stringToPointer(v)},
		}
		request.Filters = append(request.Filters, &filter)
	}

	var offset int64 = 0
	var pageSize int64 = 100
	configs = make([]*cvm.ReservedInstancesOffering, 0)
	for {
		request.Offset = &offset
		request.Limit = &pageSize
		ratelimit.Check(request.GetAction())
		response, err := me.client.UseCvmClient().DescribeReservedInstancesOfferings(request)
		if err != nil {
			log.Printf("[CRITAL]%s api[%s] fail, request body [%s], reason[%s]\n",
				logId, request.GetAction(), request.ToJsonString(), err.Error())
			errRet = err
			return
		}
		log.Printf("[DEBUG]%s api[%s] success, request body [%s], response body [%s]\n",
			logId, request.GetAction(), request.ToJsonString(), response.ToJsonString())

		if response == nil || len(response.Response.ReservedInstancesOfferingsSet) < 1 {
			break
		}
		configs = append(configs, response.Response.ReservedInstancesOfferingsSet...)
		if len(response.Response.ReservedInstancesOfferingsSet) < int(pageSize) {
			break
		}
		offset += pageSize
	}
	return
}

>>>>>>> ab662dda
func flattenCvmTagsMapping(tags []*cvm.Tag) (mapping map[string]string) {
	mapping = make(map[string]string)
	for _, tag := range tags {
		mapping[*tag.Key] = *tag.Value
	}
	return
}

func (me *CvmService) DescribeImagesByFilter(ctx context.Context, filters map[string][]string) (images []*cvm.Image, errRet error) {
	logId := getLogId(ctx)
	request := cvm.NewDescribeImagesRequest()
	request.Filters = make([]*cvm.Filter, 0, len(filters))
	for k, v := range filters {
		filter := cvm.Filter{
			Name:   stringToPointer(k),
			Values: []*string{},
		}
		for _, vv := range v {
			filter.Values = append(filter.Values, stringToPointer(vv))
		}
		request.Filters = append(request.Filters, &filter)
	}

	var offset uint64 = 0
	var pageSize uint64 = 100
	images = make([]*cvm.Image, 0)
	for {
		request.Offset = &offset
		request.Limit = &pageSize
		ratelimit.Check(request.GetAction())
		response, err := me.client.UseCvmClient().DescribeImages(request)
		if err != nil {
			log.Printf("[CRITAL]%s api[%s] fail, request body [%s], reason[%s]\n",
				logId, request.GetAction(), request.ToJsonString(), err.Error())
			errRet = err
			return
		}
		log.Printf("[DEBUG]%s api[%s] success, request body [%s], response body [%s]\n",
			logId, request.GetAction(), request.ToJsonString(), response.ToJsonString())

		if response == nil || len(response.Response.ImageSet) < 1 {
			break
		}
		images = append(images, response.Response.ImageSet...)
		if len(response.Response.ImageSet) < int(pageSize) {
			break
		}
		offset += pageSize
	}
	return
}<|MERGE_RESOLUTION|>--- conflicted
+++ resolved
@@ -608,8 +608,6 @@
 	return
 }
 
-<<<<<<< HEAD
-=======
 func (me *CvmService) CreateReservedInstance(ctx context.Context, configId string, count int64) (instanceId string, errRet error) {
 	logId := getLogId(ctx)
 	request := cvm.NewPurchaseReservedInstancesOfferingRequest()
@@ -717,7 +715,6 @@
 	return
 }
 
->>>>>>> ab662dda
 func flattenCvmTagsMapping(tags []*cvm.Tag) (mapping map[string]string) {
 	mapping = make(map[string]string)
 	for _, tag := range tags {
