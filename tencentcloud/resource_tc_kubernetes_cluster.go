/*
Provide a resource to create a kubernetes cluster.

Example Usage

```hcl
variable "availability_zone" {
  default = "ap-guangzhou-3"
}

variable "vpc" {
  default = "vpc-dk8zmwuf"
}

variable "subnet" {
  default = "subnet-pqfek0t8"
}

variable "default_instance_type" {
  default = "SA1.LARGE8"
}

#examples for MANAGED_CLUSTER cluster
resource "tencentcloud_kubernetes_cluster" "managed_cluster" {
  vpc_id                  = "${var.vpc}"
  cluster_cidr            = "10.1.0.0/16"
  cluster_max_pod_num     = 32
  cluster_name            = "test"
  cluster_desc            = "test cluster desc"
  cluster_max_service_num = 32

  worker_config {
    count                      = 2
    availability_zone          = "${var.availability_zone}"
    instance_type              = "${var.default_instance_type}"
    system_disk_type           = "CLOUD_SSD"
    system_disk_size           = 60
    internet_charge_type       = "TRAFFIC_POSTPAID_BY_HOUR"
    internet_max_bandwidth_out = 100
    public_ip_assigned         = true
    subnet_id                  = "${var.subnet}"

    data_disk {
      disk_type = "CLOUD_PREMIUM"
      disk_size = 50
    }

    enhanced_security_service = false
    enhanced_monitor_service  = false
    user_data                 = "dGVzdA=="
    password                  = "ZZXXccvv1212"
  }

  cluster_deploy_type = "MANAGED_CLUSTER"
}

#examples for INDEPENDENT_CLUSTER cluster
resource "tencentcloud_kubernetes_cluster" "independing_cluster" {
  vpc_id                  = "${var.vpc}"
  cluster_cidr            = "10.1.0.0/16"
  cluster_max_pod_num     = 32
  cluster_name            = "test"
  cluster_desc            = "test cluster desc"
  cluster_max_service_num = 32

  master_config {
    count                      = 3
    availability_zone          = "${var.availability_zone}"
    instance_type              = "${var.default_instance_type}"
    system_disk_type           = "CLOUD_SSD"
    system_disk_size           = 60
    internet_charge_type       = "TRAFFIC_POSTPAID_BY_HOUR"
    internet_max_bandwidth_out = 100
    public_ip_assigned         = true
    subnet_id                  = "${var.subnet}"

    data_disk {
      disk_type = "CLOUD_PREMIUM"
      disk_size = 50
    }

    enhanced_security_service = false
    enhanced_monitor_service  = false
    user_data                 = "dGVzdA=="
    password                  = "MMMZZXXccvv1212"
  }

  worker_config {
    count                      = 2
    availability_zone          = "${var.availability_zone}"
    instance_type              = "${var.default_instance_type}"
    system_disk_type           = "CLOUD_SSD"
    system_disk_size           = 60
    internet_charge_type       = "TRAFFIC_POSTPAID_BY_HOUR"
    internet_max_bandwidth_out = 100
    public_ip_assigned         = true
    subnet_id                  = "${var.subnet}"

    data_disk {
      disk_type = "CLOUD_PREMIUM"
      disk_size = 50
    }

    enhanced_security_service = false
    enhanced_monitor_service  = false
    user_data                 = "dGVzdA=="
    password                  = "ZZXXccvv1212"
  }

  cluster_deploy_type = "INDEPENDENT_CLUSTER"
}
```
*/
package tencentcloud

import (
	"context"
	"fmt"
	"log"
	"math"
	"net"
	"strconv"
	"strings"
	"time"

	"github.com/hashicorp/terraform/helper/resource"
	"github.com/hashicorp/terraform/helper/schema"
	"github.com/tencentcloud/tencentcloud-sdk-go/tencentcloud/common/errors"
	cvm "github.com/tencentcloud/tencentcloud-sdk-go/tencentcloud/cvm/v20170312"
)

func tkeCvmState() map[string]*schema.Schema {
	return map[string]*schema.Schema{
		"instance_id": {
			Type:        schema.TypeString,
			Computed:    true,
			Description: "ID of the cvm.",
		},
		"instance_role": {
			Type:        schema.TypeString,
			Computed:    true,
			Description: "Role of the cvm.",
		},
		"instance_state": {
			Type:        schema.TypeString,
			Computed:    true,
			Description: "State of the cvm.",
		},
		"failed_reason": {
			Type:        schema.TypeString,
			Computed:    true,
			Description: "Information of the cvm when it is failed.",
		},
	}
}

func tkeSecurityInfo() map[string]*schema.Schema {
	return map[string]*schema.Schema{
		"user_name": {
			Type:        schema.TypeString,
			Computed:    true,
			Description: "User name of account.",
		},
		"password": {
			Type:        schema.TypeString,
			Computed:    true,
			Description: "Password of account.",
		},
		"certification_authority": {
			Type:        schema.TypeString,
			Computed:    true,
			Description: "The certificate used for access.",
		},
		"cluster_external_endpoint": {
			Type:        schema.TypeString,
			Computed:    true,
			Description: "External network address to access.",
		},
		"domain": {
			Type:        schema.TypeString,
			Computed:    true,
			Description: "Domain name for access.",
		},
		"pgw_endpoint": {
			Type:        schema.TypeString,
			Computed:    true,
			Description: "The Intranet address used for access.",
		},
		"security_policy": {
			Type:        schema.TypeList,
			Computed:    true,
			Elem:        &schema.Schema{Type: schema.TypeString},
			Description: "Access policy.",
		},
	}
}

func TkeCvmCreateInfo() map[string]*schema.Schema {
	return map[string]*schema.Schema{
		"count": {
			Type:        schema.TypeInt,
			Optional:    true,
			ForceNew:    true,
			Default:     1,
			Description: "Number of cvm.",
		},
		"availability_zone": {
			Type:        schema.TypeString,
			ForceNew:    true,
			Optional:    true,
			Description: "Indicates which availability zone will be used.",
		},
		"instance_name": {
			Type:        schema.TypeString,
			ForceNew:    true,
			Optional:    true,
			Default:     "sub machine of tke",
			Description: "Name of the CVMs.",
		},
		"instance_type": {
			Type:        schema.TypeString,
			ForceNew:    true,
			Required:    true,
			Description: "Specified types of CVM instance.",
			ValidateFunc: func(v interface{}, k string) (ws []string, errors []error) {
				value := strings.ToUpper(v.(string))
				if !strings.Contains(value, "LARGE") {
					errors = append(errors, fmt.Errorf(
						"%q has to be `LARGE` type", k))
				}
				return
			},
		},
		"subnet_id": {
			Type:         schema.TypeString,
			ForceNew:     true,
			Required:     true,
			ValidateFunc: validateStringLengthInRange(4, 100),
			Description:  "Private network ID.",
		},
		"system_disk_type": {
			Type:         schema.TypeString,
			ForceNew:     true,
			Optional:     true,
			Default:      SYSTEM_DISK_TYPE_CLOUD_PREMIUM,
			ValidateFunc: validateAllowedStringValue(SYSTEM_DISK_ALLOW_TYPE),
			Description:  "Type of a CVM disk, and available values include CLOUD_PREMIUM and CLOUD_SSD. Default is CLOUD_PREMIUM.",
		},
		"system_disk_size": {
			Type:         schema.TypeInt,
			ForceNew:     true,
			Optional:     true,
			Default:      50,
			ValidateFunc: validateIntegerInRange(50, 500),
			Description:  "Volume of system disk in GB. Default is 50.",
		},
		"data_disk": {
			Type:        schema.TypeList,
			ForceNew:    true,
			Optional:    true,
			MaxItems:    11,
			Description: "Configurations of data disk.",
			Elem: &schema.Resource{
				Schema: map[string]*schema.Schema{
					"disk_type": {
						Type:         schema.TypeString,
						ForceNew:     true,
						Optional:     true,
						Default:      SYSTEM_DISK_TYPE_CLOUD_PREMIUM,
						ValidateFunc: validateAllowedStringValue(SYSTEM_DISK_ALLOW_TYPE),
						Description:  "Types of disk, available values: CLOUD_PREMIUM and CLOUD_SSD.",
					},
					"disk_size": {
						Type:        schema.TypeInt,
						ForceNew:    true,
						Optional:    true,
						Default:     0,
						Description: "Volume of disk in GB. Default is 0.",
					},
					"snapshot_id": {
						Type:        schema.TypeString,
						ForceNew:    true,
						Optional:    true,
						Description: "Data disk snapshot ID.",
					},
				},
			},
		},
		"internet_charge_type": {
			Type:         schema.TypeString,
			ForceNew:     true,
			Optional:     true,
			Default:      INTERNET_CHARGE_TYPE_TRAFFIC_POSTPAID_BY_HOUR,
			ValidateFunc: validateAllowedStringValue(INTERNET_CHARGE_ALLOW_TYPE),
			Description:  "Charge types for network traffic. Available values include TRAFFIC_POSTPAID_BY_HOUR.",
		},
		"internet_max_bandwidth_out": {
			Type:         schema.TypeInt,
			ForceNew:     true,
			Optional:     true,
			Default:      0,
			ValidateFunc: validateIntegerInRange(0, 100),
			Description:  "Max bandwidth of Internet access in Mbps. Default is 0.",
		},
		"public_ip_assigned": {
			Type:        schema.TypeBool,
			ForceNew:    true,
			Optional:    true,
			Description: "Specify whether to assign an Internet IP address.",
		},
		"password": {
			Type:         schema.TypeString,
			ForceNew:     true,
			Optional:     true,
			Sensitive:    true,
			ValidateFunc: validateAsConfigPassword,
			Description:  "Password to access, should be set if `key_ids` not set.",
		},
		"key_ids": {
			MaxItems:    1,
			Type:        schema.TypeList,
			ForceNew:    true,
			Optional:    true,
			Elem:        &schema.Schema{Type: schema.TypeString},
			Description: "ID list of keys, should be set if `password` not set.",
		},
		"security_group_ids": {
			Type:        schema.TypeList,
			ForceNew:    true,
			Optional:    true,
			Elem:        &schema.Schema{Type: schema.TypeString},
			Description: "Security groups to which a CVM instance belongs.",
		},
		"enhanced_security_service": {
			Type:        schema.TypeBool,
			ForceNew:    true,
			Optional:    true,
			Default:     true,
			Description: "To specify whether to enable cloud security service. Default is TRUE.",
		},
		"enhanced_monitor_service": {
			Type:        schema.TypeBool,
			ForceNew:    true,
			Optional:    true,
			Default:     true,
			Description: "To specify whether to enable cloud monitor service. Default is TRUE.",
		},
		"user_data": {
			Type:        schema.TypeString,
			ForceNew:    true,
			Optional:    true,
			Description: "ase64-encoded User Data text, the length limit is 16KB.",
		},
	}
}

func resourceTencentCloudTkeCluster() *schema.Resource {
	schemaBody := map[string]*schema.Schema{
		"cluster_name": {
			Type:        schema.TypeString,
			ForceNew:    true,
			Optional:    true,
			Description: "Name of the cluster.",
		},
		"cluster_desc": {
			Type:        schema.TypeString,
			ForceNew:    true,
			Optional:    true,
			Description: "Description of the cluster.",
		},
		"cluster_os": {
			Type:         schema.TypeString,
			ForceNew:     true,
			Optional:     true,
			Default:      TKE_CLUSTER_OS_UBUNTU,
			ValidateFunc: validateAllowedStringValue(TKE_CLUSTER_OS),
			Description:  "Operating system of the cluster, the available values include: 'centos7.2x86_64' and 'ubuntu16.04.1 LTSx86_64'. Default is 'ubuntu16.04.1 LTSx86_64'.",
		},
		"container_runtime": {
			Type:         schema.TypeString,
			ForceNew:     true,
			Optional:     true,
			Default:      TKE_RUNTIME_DOCKER,
			ValidateFunc: validateAllowedStringValue(TKE_RUNTIMES),
			Description:  "Runtime type of the cluster, the available values include: 'docker' and 'containerd'. Default is 'docker'.",
		},
		"cluster_deploy_type": {
			Type:         schema.TypeString,
			ForceNew:     true,
			Optional:     true,
			Default:      TKE_DEPLOY_TYPE_MANAGED,
			ValidateFunc: validateAllowedStringValue(TKE_DEPLOY_TYPES),
			Description:  "Deployment type of the cluster, the available values include: 'MANAGED_CLUSTER' and 'INDEPENDENT_CLUSTER', Default is 'MANAGED_CLUSTER'.",
		},
		"cluster_version": {
			Type:        schema.TypeString,
			ForceNew:    true,
			Optional:    true,
			Default:     "1.10.5",
			Description: "Version of the cluster, Default is '1.10.5'.",
		},
		"cluster_ipvs": {
			Type:        schema.TypeBool,
			ForceNew:    true,
			Optional:    true,
			Default:     true,
			Description: "Indicates whether ipvs is enabled. Default is true.",
		},
		"vpc_id": {
			Type:         schema.TypeString,
			ForceNew:     true,
			Required:     true,
			ValidateFunc: validateStringLengthInRange(4, 100),
			Description:  "Vpc Id of the cluster.",
		},
		"project_id": {
			Type:        schema.TypeInt,
			ForceNew:    true,
			Optional:    true,
			Description: "Project ID, default value is 0.",
		},
		"cluster_cidr": {
			Type:        schema.TypeString,
			ForceNew:    true,
			Required:    true,
			Description: "A network address block of the cluster. Different from vpc cidr and cidr of other clusters within this vpc. Must be in  10./192.168/172.[16-31] segments.",
			ValidateFunc: func(v interface{}, k string) (ws []string, errors []error) {
				value := v.(string)
				_, ipnet, err := net.ParseCIDR(value)
				if err != nil {
					errors = append(errors, fmt.Errorf("%q must contain a valid CIDR, got error parsing: %s", k, err))
					return
				}
				if ipnet == nil || value != ipnet.String() {
					errors = append(errors, fmt.Errorf("%q must contain a valid network CIDR, expected %q, got %q", k, ipnet, value))
					return
				}
				if !strings.Contains(value, "/") {
					errors = append(errors, fmt.Errorf("%q must be a network segment", k))
					return
				}
				if !strings.HasPrefix(value, "10.") && !strings.HasPrefix(value, "192.168.") && !strings.HasPrefix(value, "172.") {
					errors = append(errors, fmt.Errorf("%q must in 10. | 192.168. | 172.[16-31]", k))
					return
				}

				if strings.HasPrefix(value, "172.") {
					nextNo := strings.Split(value, ".")[1]
					no, _ := strconv.ParseInt(nextNo, 10, 64)
					if no < 16 || no > 31 {
						errors = append(errors, fmt.Errorf("%q must in 10. | 192.168. | 172.[16-31]", k))
						return
					}
				}
				return
			},
		},
		"ignore_cluster_cidr_conflict": {
			Type:        schema.TypeBool,
			ForceNew:    true,
			Optional:    true,
			Default:     false,
			Description: "Indicates whether to ignore the cluster cidr conflict error. Default is false.",
		},
		"cluster_max_pod_num": {
			Type:     schema.TypeInt,
			ForceNew: true,
			Optional: true,
			Default:  256,
			ValidateFunc: func(v interface{}, k string) (ws []string, errors []error) {
				value := v.(int)
				if value%16 != 0 {
					errors = append(errors, fmt.Errorf(
						"%q  has to be a multiple of 16 ", k))
				}
				if value < 32 {
					errors = append(errors, fmt.Errorf(
						"%q cannot be lower than %d: %d", k, 32, value))
				}
				return
			},
			Description: "The maximum number of Pods per node in the cluster. Default is 256. Must be a multiple of 16 and large than 32.",
		},
		"cluster_max_service_num": {
			Type:     schema.TypeInt,
			ForceNew: true,
			Optional: true,
			Default:  256,
			ValidateFunc: func(v interface{}, k string) (ws []string, errors []error) {
				value := v.(int)
				if value%16 != 0 {
					errors = append(errors, fmt.Errorf(
						"%q  has to be a multiple of 16 ", k))
				}
				return
			},
			Description: "The maximum number of services in the cluster. Default is 256. Must be a multiple of 16.",
		},
		"master_config": {
			Type:     schema.TypeList,
			ForceNew: true,
			Optional: true,
			MaxItems: 1,
			Elem: &schema.Resource{
				Schema: TkeCvmCreateInfo(),
			},
			Description: "Deploy the machine configuration information of the 'MASTER_ETCD' service, and create <=7 units for common users.",
		},
		"worker_config": {
			Type:     schema.TypeList,
			ForceNew: true,
			MaxItems: 1,
			Optional: true,
			Elem: &schema.Resource{
				Schema: TkeCvmCreateInfo(),
			},
			Description: "Deploy the machine configuration information of the 'WORKER' service, and create <=20 units for common users. The other 'WORK' service are added by 'tencentcloud_kubernetes_worker'.",
		},
		"tags": {
			Type:        schema.TypeMap,
			Optional:    true,
			Description: "The tags of the cluster.",
		},

		// Computed values
		"cluster_node_num": {
			Type:        schema.TypeInt,
			Computed:    true,
			Description: "Number of nodes in the cluster.",
		},
		"worker_instances_list": {
			Type:     schema.TypeList,
			Computed: true,
			Elem: &schema.Resource{
				Schema: tkeCvmState(),
			},
			Description: "An information list of cvm within the 'WORKER' clusters. Each element contains the following attributes:",
		},
	}

	for k, v := range tkeSecurityInfo() {
		schemaBody[k] = v
	}

	return &schema.Resource{
		Create: resourceTencentCloudTkeClusterCreate,
		Read:   resourceTencentCloudTkeClusterRead,
		Update: resourceTencentCloudTkeClusterUpdate,
		Delete: resourceTencentCloudTkeClusterDelete,
		Schema: schemaBody,
	}
}

func tkeGetCvmRunInstancesPara(dMap map[string]interface{}, meta interface{},
	vpcId string, projectId int64) (cvmJson string, count int64, errRet error) {

	request := cvm.NewRunInstancesRequest()

	var place cvm.Placement
	request.Placement = &place

	place.ProjectId = &projectId

	configRegion := meta.(*TencentCloudClient).apiV3Conn.Region
	if v, ok := dMap["availability_zone"]; ok {
		if !strings.Contains(v.(string), configRegion) {
			errRet = fmt.Errorf("availability_zone[%s] should in [%s]", v.(string), configRegion)
			return
		}
		place.Zone = stringToPointer(v.(string))
	}

	if v, ok := dMap["instance_type"]; ok {
		request.InstanceType = stringToPointer(v.(string))
	} else {
		errRet = fmt.Errorf("instance_type must be set.")
		return
	}

	subnetId := ""

	if v, ok := dMap["subnet_id"]; ok {
		subnetId = v.(string)
	}

	if (vpcId == "" && subnetId != "") ||
		(vpcId != "" && subnetId == "") {
		errRet = fmt.Errorf("Parameters cvm.`subnet_id` and cluster.`vpc_id` are both set or neither")
		return
	}

	if vpcId != "" {
		request.VirtualPrivateCloud = &cvm.VirtualPrivateCloud{
			VpcId:    &vpcId,
			SubnetId: &subnetId,
		}
	}

	if v, ok := dMap["system_disk_type"]; ok {
		if request.SystemDisk == nil {
			request.SystemDisk = &cvm.SystemDisk{}
		}
		request.SystemDisk.DiskType = stringToPointer(v.(string))
	}

	if v, ok := dMap["system_disk_size"]; ok {
		if request.SystemDisk == nil {
			request.SystemDisk = &cvm.SystemDisk{}
		}
		request.SystemDisk.DiskSize = int64Pt(int64(v.(int)))

	}

	if v, ok := dMap["data_disk"]; ok {

		dataDisks := v.([]interface{})
		request.DataDisks = make([]*cvm.DataDisk, 0, len(dataDisks))

		for _, d := range dataDisks {

			var (
				value      = d.(map[string]interface{})
				diskType   = value["disk_type"].(string)
				diskSize   = int64(value["disk_size"].(int))
				snapshotId = value["snapshot_id"].(string)
				dataDisk   = cvm.DataDisk{
					DiskType: &diskType,
					DiskSize: &diskSize,
				}
			)
			if snapshotId != "" {
				dataDisk.SnapshotId = &snapshotId
			}
			request.DataDisks = append(request.DataDisks, &dataDisk)
		}
	}

	if v, ok := dMap["internet_charge_type"]; ok {

		if request.InternetAccessible == nil {
			request.InternetAccessible = &cvm.InternetAccessible{}
		}
		request.InternetAccessible.InternetChargeType = stringToPointer(v.(string))
	}

	if v, ok := dMap["internet_max_bandwidth_out"]; ok {
		if request.InternetAccessible == nil {
			request.InternetAccessible = &cvm.InternetAccessible{}
		}
		request.InternetAccessible.InternetMaxBandwidthOut = int64Pt(int64(v.(int)))
	}

	if v, ok := dMap["public_ip_assigned"]; ok {
		publicIpAssigned := v.(bool)
		request.InternetAccessible.PublicIpAssigned = &publicIpAssigned
	}

	if v, ok := dMap["password"]; ok {
		if request.LoginSettings == nil {
			request.LoginSettings = &cvm.LoginSettings{}
		}

		if v.(string) != "" {
			request.LoginSettings.Password = stringToPointer(v.(string))
		}
	}

	if v, ok := dMap["instance_name"]; ok {
		request.InstanceName = stringToPointer(v.(string))
	}

	if v, ok := dMap["key_ids"]; ok {
		if request.LoginSettings == nil {
			request.LoginSettings = &cvm.LoginSettings{}
		}
		keyIds := v.([]interface{})

		if len(keyIds) != 0 {
			request.LoginSettings.KeyIds = make([]*string, 0, len(keyIds))
			for i := range keyIds {
				keyId := keyIds[i].(string)
				request.LoginSettings.KeyIds = append(request.LoginSettings.KeyIds, &keyId)
			}
		}
	}

	if request.LoginSettings.Password == nil && request.LoginSettings.KeyIds == nil {
		errRet = fmt.Errorf("Parameters cvm.`key_ids` and cluster.`password` should be set one")
		return
	}

	if request.LoginSettings.Password != nil && request.LoginSettings.KeyIds != nil {
		errRet = fmt.Errorf("Parameters cvm.`key_ids` and cluster.`password` can only be supported one")
		return
	}

	if v, ok := dMap["security_group_ids"]; ok {
		securityGroups := v.([]interface{})
		request.SecurityGroupIds = make([]*string, 0, len(securityGroups))
		for i := range securityGroups {
			securityGroup := securityGroups[i].(string)
			request.SecurityGroupIds = append(request.SecurityGroupIds, &securityGroup)
		}
	}

	if v, ok := dMap["enhanced_security_service"]; ok {

		if request.EnhancedService == nil {
			request.EnhancedService = &cvm.EnhancedService{}
		}

		securityService := v.(bool)
		request.EnhancedService.SecurityService = &cvm.RunSecurityServiceEnabled{
			Enabled: &securityService,
		}
	}
	if v, ok := dMap["enhanced_monitor_service"]; ok {
		if request.EnhancedService == nil {
			request.EnhancedService = &cvm.EnhancedService{}
		}
		monitorService := v.(bool)
		request.EnhancedService.MonitorService = &cvm.RunMonitorServiceEnabled{
			Enabled: &monitorService,
		}
	}
	if v, ok := dMap["user_data"]; ok {
		request.UserData = stringToPointer(v.(string))
	}

	chargeType := INSTANCE_CHARGE_TYPE_POSTPAID
	request.InstanceChargeType = &chargeType

	if v, ok := dMap["count"]; ok {
		count = int64(v.(int))
	} else {
		count = 1
	}
	request.InstanceCount = &count

	cvmJson = request.ToJsonString()

	cvmJson = strings.Replace(cvmJson, `"Password":"",`, "", -1)

	return
}

func resourceTencentCloudTkeClusterCreate(d *schema.ResourceData, meta interface{}) error {
	defer logElapsed("resource.tencentcloud_kubernetes_cluster.create")()

	logId := getLogId(contextNil)
	ctx := context.WithValue(context.TODO(), "logId", logId)

	var basic ClusterBasicSetting
	var advanced ClusterAdvancedSettings
	var cvms RunInstancesForNode
	var iAdvanced InstanceAdvancedSettings
	var cidrSet ClusterCidrSettings
	cvms.Master = []string{}
	cvms.Work = []string{}

	clusterDeployType := d.Get("cluster_deploy_type").(string)

	vpcId := d.Get("vpc_id").(string)
	if vpcId != "" {
		basic.VpcId = vpcId
	}

	basic.ProjectId = int64(d.Get("project_id").(int))
	basic.ClusterOs = d.Get("cluster_os").(string)
	basic.ClusterVersion = d.Get("cluster_version").(string)
	if v, ok := d.GetOk("cluster_name"); ok {
		basic.ClusterName = v.(string)
	}
	if v, ok := d.GetOk("cluster_desc"); ok {
		basic.ClusterDescription = v.(string)
	}

	advanced.ContainerRuntime = d.Get("container_runtime").(string)
	advanced.Ipvs = d.Get("cluster_ipvs").(bool)

	cidrSet.ClusterCidr = d.Get("cluster_cidr").(string)
	cidrSet.IgnoreClusterCidrConflict = d.Get("ignore_cluster_cidr_conflict").(bool)
	cidrSet.MaxClusterServiceNum = int64(d.Get("cluster_max_service_num").(int))
	cidrSet.MaxNodePodNum = int64(d.Get("cluster_max_pod_num").(int))

	items := strings.Split(cidrSet.ClusterCidr, "/")
	if len(items) != 2 {
		return fmt.Errorf("`cluster_cidr` must be network segment ")
	}

	bitNumber, err := strconv.ParseInt(items[1], 10, 64)

	if err != nil {
		return fmt.Errorf("`cluster_cidr` must be network segment ")
	}

	if math.Pow(2, float64(32-bitNumber)) <= float64(cidrSet.MaxNodePodNum) {
		return fmt.Errorf("`cluster_cidr` Network segment range is too small, can not cover cluster_max_service_num")
	}

	if masters, ok := d.GetOk("master_config"); ok {
		if clusterDeployType == TKE_DEPLOY_TYPE_MANAGED {
			return fmt.Errorf("if `cluster_deploy_type` is `MANAGED_CLUSTER` , You don't need define the master yourself")
		}
		var masterCount int64 = 0
		masterList := masters.([]interface{})
		for index := range masterList {
			master := masterList[index].(map[string]interface{})
			paraJson, count, err := tkeGetCvmRunInstancesPara(master, meta, vpcId, basic.ProjectId)
			if err != nil {
				return err
			}

			cvms.Master = append(cvms.Master, paraJson)
			masterCount += count
		}
		if masterCount < 3 {
			return fmt.Errorf("if `cluster_deploy_type` is `TKE_DEPLOY_TYPE_INDEPENDENT` len(master_config) should >=3")
		}
	} else {
		if clusterDeployType == TKE_DEPLOY_TYPE_INDEPENDENT {
			return fmt.Errorf("if `cluster_deploy_type` is `TKE_DEPLOY_TYPE_INDEPENDENT` , You need define the master yourself")
		}

	}

	if workers, ok := d.GetOk("worker_config"); ok {
		workerList := workers.([]interface{})
		for index := range workerList {
			worker := workerList[index].(map[string]interface{})
			paraJson, _, err := tkeGetCvmRunInstancesPara(worker, meta, vpcId, basic.ProjectId)

			if err != nil {
				return err
			}
			cvms.Work = append(cvms.Work, paraJson)
		}
	}

	tags := getTags(d, "tags")

	service := TkeService{client: meta.(*TencentCloudClient).apiV3Conn}
<<<<<<< HEAD
	id, err := service.CreateCluster(ctx, basic, advanced, cvms, iAdvanced, cidrSet)
=======
	id, err := service.CreateCluster(ctx, basic, advanced, cvms, cidrSet, tags)
>>>>>>> 18dd65a8

	if err != nil {
		return err
	}

	d.SetId(id)

	_, _, err = service.DescribeClusterInstances(ctx, d.Id())

	if err != nil {
		// create often cost more than 20 Minutes.
		err = resource.Retry(30*time.Minute, func() *resource.RetryError {
			_, _, err = service.DescribeClusterInstances(ctx, d.Id())

			if e, ok := err.(*errors.TencentCloudSDKError); ok {
				if e.GetCode() == "InternalError.ClusterNotFound" {
					return nil
				}
			}

			if err != nil {
				return resource.RetryableError(err)
			}
			return nil
		})
	}

	if err != nil {

		return err
	}

	if err = resourceTencentCloudTkeClusterRead(d, meta); err != nil {
		log.Printf("[WARN]%s resource.kubernetes_cluster.read after create fail , %s", logId, err.Error())
	}

	return nil
}

func resourceTencentCloudTkeClusterRead(d *schema.ResourceData, meta interface{}) error {
	defer logElapsed("resource.tencentcloud_kubernetes_cluster.read")()

	logId := getLogId(contextNil)
	ctx := context.WithValue(context.TODO(), "logId", logId)
	service := TkeService{client: meta.(*TencentCloudClient).apiV3Conn}

	info, has, err := service.DescribeCluster(ctx, d.Id())
	if err != nil {
		err = resource.Retry(readRetryTimeout, func() *resource.RetryError {
			info, has, err = service.DescribeCluster(ctx, d.Id())
			if err != nil {
				return retryError(err)
			}
			return nil
		})
	}

	if err != nil {
		return nil
	}

	if !has {
		d.SetId("")
		return nil
	}

	d.Set("cluster_name", info.ClusterName)
	d.Set("cluster_desc", info.ClusterDescription)
	d.Set("cluster_os", info.ClusterOs)
	d.Set("cluster_deploy_type", info.DeployType)
	d.Set("cluster_version", info.ClusterVersion)
	d.Set("cluster_ipvs", info.Ipvs)
	d.Set("vpc_id", info.VpcId)
	d.Set("project_id", info.ProjectId)
	d.Set("cluster_cidr", info.ClusterCidr)
	d.Set("ignore_cluster_cidr_conflict", info.IgnoreClusterCidrConflict)
	d.Set("cluster_max_pod_num", info.MaxClusterServiceNum)
	d.Set("cluster_max_service_num", info.MaxClusterServiceNum)
	d.Set("cluster_node_num", info.ClusterNodeNum)
	d.Set("tags", info.Tags)

	_, workers, err := service.DescribeClusterInstances(ctx, d.Id())
	if err != nil {
		err = resource.Retry(readRetryTimeout, func() *resource.RetryError {
			_, workers, err = service.DescribeClusterInstances(ctx, d.Id())

			if e, ok := err.(*errors.TencentCloudSDKError); ok {
				if e.GetCode() == "InternalError.ClusterNotFound" {
					return nil
				}
			}
			if err != nil {
				return resource.RetryableError(err)
			}
			return nil
		})
	}
	if err != nil {
		return err
	}

	workerInstancesList := make([]map[string]interface{}, 0, len(workers))
	for _, worker := range workers {
		tempMap := make(map[string]interface{})
		tempMap["instance_id"] = worker.InstanceId
		tempMap["instance_role"] = worker.InstanceRole
		tempMap["instance_state"] = worker.InstanceState
		tempMap["failed_reason"] = worker.FailedReason
		workerInstancesList = append(workerInstancesList, tempMap)
	}

	d.Set("worker_instances_list", workerInstancesList)

	securityRet, err := service.DescribeClusterSecurity(ctx, d.Id())

	if err != nil {
		err = resource.Retry(readRetryTimeout, func() *resource.RetryError {
			securityRet, err = service.DescribeClusterSecurity(ctx, d.Id())
			if e, ok := err.(*errors.TencentCloudSDKError); ok {
				if e.GetCode() == "InternalError.ClusterNotFound" {
					return nil
				}
			}
			if err != nil {
				return resource.RetryableError(err)
			}
			return nil
		})
	}
	if err != nil {
		return err
	}
	var emptyStrFunc = func(ptr *string) string {
		if ptr == nil {
			return ""
		} else {
			return *ptr
		}
	}

	policies := make([]string, 0, len(securityRet.Response.SecurityPolicy))
	for _, v := range securityRet.Response.SecurityPolicy {
		policies = append(policies, *v)
	}

	d.Set("user_name", emptyStrFunc(securityRet.Response.UserName))
	d.Set("password", emptyStrFunc(securityRet.Response.Password))
	d.Set("certification_authority", emptyStrFunc(securityRet.Response.CertificationAuthority))
	d.Set("cluster_external_endpoint", emptyStrFunc(securityRet.Response.ClusterExternalEndpoint))
	d.Set("domain", emptyStrFunc(securityRet.Response.Domain))
	d.Set("pgw_endpoint", emptyStrFunc(securityRet.Response.PgwEndpoint))
	d.Set("security_policy", policies)

	return nil
}

func resourceTencentCloudTkeClusterUpdate(d *schema.ResourceData, meta interface{}) error {
	defer logElapsed("resource.tencentcloud_kubernetes_cluster.update")()
	logId := getLogId(contextNil)
	ctx := context.WithValue(context.TODO(), "logId", logId)

	id := d.Id()

	client := meta.(*TencentCloudClient).apiV3Conn
	service := TagService{client: client}
	region := client.Region

	oldTags, newTags := d.GetChange("tags")
	replaceTags, deleteTags := diffTags(oldTags.(map[string]interface{}), newTags.(map[string]interface{}))

	resourceName := BuildTagResourceName("ccs", "cluster", region, id)
	if err := service.ModifyTags(ctx, resourceName, replaceTags, deleteTags); err != nil {
		return err
	}

	if err := resourceTencentCloudTkeClusterRead(d, meta); err != nil {
		log.Printf("[WARN]%s resource.kubernetes_cluster.read after update fail , %s", logId, err.Error())
	}

	return nil
}

func resourceTencentCloudTkeClusterDelete(d *schema.ResourceData, meta interface{}) error {
	defer logElapsed("resource.tencentcloud_kubernetes_cluster.delete")()

	logId := getLogId(contextNil)
	ctx := context.WithValue(context.TODO(), "logId", logId)
	service := TkeService{client: meta.(*TencentCloudClient).apiV3Conn}

	err := resource.Retry(writeRetryTimeout, func() *resource.RetryError {
		err := service.DeleteCluster(ctx, d.Id())

		if e, ok := err.(*errors.TencentCloudSDKError); ok {
			if e.GetCode() == "InternalError.ClusterNotFound" {
				return nil
			}
		}

		if err != nil {
			return retryError(err, "InternalError")
		}
		return nil
	})

	if err != nil {
		return err
	}
	_, _, err = service.DescribeClusterInstances(ctx, d.Id())

	if err != nil {
		err = resource.Retry(10*readRetryTimeout, func() *resource.RetryError {
			_, _, err = service.DescribeClusterInstances(ctx, d.Id())
			if e, ok := err.(*errors.TencentCloudSDKError); ok {
				if e.GetCode() == "InternalError.ClusterNotFound" {
					return nil
				}
			}
			if err != nil {
				return retryError(err, "InternalError")
			}
			return nil
		})
	}
	return err

}<|MERGE_RESOLUTION|>--- conflicted
+++ resolved
@@ -840,12 +840,8 @@
 	tags := getTags(d, "tags")
 
 	service := TkeService{client: meta.(*TencentCloudClient).apiV3Conn}
-<<<<<<< HEAD
-	id, err := service.CreateCluster(ctx, basic, advanced, cvms, iAdvanced, cidrSet)
-=======
-	id, err := service.CreateCluster(ctx, basic, advanced, cvms, cidrSet, tags)
->>>>>>> 18dd65a8
-
+
+	id, err := service.CreateCluster(ctx, basic, advanced, cvms, iAdvanced, cidrSet, tags)
 	if err != nil {
 		return err
 	}
