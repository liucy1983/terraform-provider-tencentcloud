/*
Provides a resource to create a forward domain of layer7 listener.

Example Usage

```hcl
resource "tencentcloud_gaap_proxy" "foo" {
  name              = "ci-test-gaap-proxy"
  bandwidth         = 10
  concurrent        = 2
  access_region     = "SouthChina"
  realserver_region = "NorthChina"
}

resource "tencentcloud_gaap_layer7_listener" "foo" {
  protocol = "HTTP"
  name     = "ci-test-gaap-l7-listener"
  port     = 80
  proxy_id = "${tencentcloud_gaap_proxy.foo.id}"
}

resource "tencentcloud_gaap_http_domain" "foo" {
  listener_id = "${tencentcloud_gaap_layer7_listener.foo.id}"
  domain      = "www.qq.com"
}
```

Import

GAAP http domain can be imported using the id, e.g.

-> **NOTE:** The format of tencentcloud_gaap_http_domain id is `[listener-id]+[protocol]+[domain]`.

```
  $ terraform import tencentcloud_gaap_http_domain.foo listener-11112222+HTTP+www.qq.com
```
*/
package tencentcloud

import (
	"context"
	"errors"
	"fmt"
	"log"
	"strings"

	"github.com/hashicorp/terraform-plugin-sdk/helper/schema"
)

func resourceTencentCloudGaapHttpDomain() *schema.Resource {
	return &schema.Resource{
		Create: resourceTencentCloudGaapHttpDomainCreate,
		Read:   resourceTencentCloudGaapHttpDomainRead,
		Update: resourceTencentCloudGaapHttpDomainUpdate,
		Delete: resourceTencentCloudGaapHttpDomainDelete,
		Importer: &schema.ResourceImporter{
			State: schema.ImportStatePassthrough,
		},

		Schema: map[string]*schema.Schema{
			"listener_id": {
				Type:        schema.TypeString,
				Required:    true,
				ForceNew:    true,
				Description: "ID of the layer7 listener.",
			},
			"domain": {
				Type:        schema.TypeString,
				Required:    true,
				ForceNew:    true,
				Description: "Forward domain of the layer7 listener.",
			},
			"certificate_id": {
				Type:        schema.TypeString,
				Optional:    true,
				Default:     "default",
				Description: "ID of the server certificate, default value is `default`.",
			},
			"client_certificate_id": {
				Deprecated:    "It has been deprecated from version 1.26.0. Set `client_certificate_ids` instead.",
				Type:          schema.TypeString,
				Optional:      true,
				Computed:      true,
				ConflictsWith: []string{"client_certificate_ids"},
				Description:   "ID of the client certificate, default value is `default`.",
			},
			"client_certificate_ids": {
				Type:          schema.TypeSet,
				Elem:          &schema.Schema{Type: schema.TypeString},
				Optional:      true,
				Computed:      true,
				Set:           schema.HashString,
				ConflictsWith: []string{"client_certificate_id"},
				Description:   "ID list of the poly client certificate.",
			},
			"basic_auth": {
				Type:        schema.TypeBool,
				Optional:    true,
				Default:     false,
				Description: "Indicates whether basic authentication is enable, default is `false`.",
			},
			"basic_auth_id": {
				Type:        schema.TypeString,
				Optional:    true,
				Computed:    true,
				Description: "ID of the basic authentication.",
			},
			"realserver_auth": {
				Type:        schema.TypeBool,
				Optional:    true,
				Default:     false,
				Description: "Indicates whether realserver authentication is enable, default is `false`.",
			},
			"realserver_certificate_id": {
				Deprecated:    "It has been deprecated from version 1.28.0. Set `client_certificate_ids` instead.",
				Type:          schema.TypeString,
				Optional:      true,
				Computed:      true,
				ConflictsWith: []string{"realserver_certificate_ids"},
				Description:   "CA certificate ID of the realserver.",
			},
			"realserver_certificate_ids": {
				Type:          schema.TypeSet,
				Elem:          &schema.Schema{Type: schema.TypeString},
				Set:           schema.HashString,
				Optional:      true,
				Computed:      true,
				ConflictsWith: []string{"realserver_certificate_id"},
				Description:   "CA certificate ID list of the realserver.",
			},
			"realserver_certificate_domain": {
				Type:        schema.TypeString,
				Optional:    true,
				Computed:    true,
				Description: "CA certificate domain of the realserver.",
			},
			"gaap_auth": {
				Type:        schema.TypeBool,
				Optional:    true,
				Default:     false,
				Description: "Indicates whether SSL certificate authentication is enable, default is `false`.",
			},
			"gaap_auth_id": {
				Type:        schema.TypeString,
				Optional:    true,
				Computed:    true,
				Description: "ID of the SSL certificate.",
			},
		},
	}
}

func resourceTencentCloudGaapHttpDomainCreate(d *schema.ResourceData, m interface{}) error {
	defer logElapsed("resource.tencentcloud_gaap_http_domain.create")()
	logId := getLogId(contextNil)
	ctx := context.WithValue(context.TODO(), "logId", logId)

	listenerId := d.Get("listener_id").(string)
	domain := d.Get("domain").(string)

	service := GaapService{client: m.(*TencentCloudClient).apiV3Conn}

	var (
		protocol        string
		forwardProtocol string
	)
	httpListeners, err := service.DescribeHTTPListeners(ctx, nil, &listenerId, nil, nil)
	if err != nil {
		return err
	}
	if len(httpListeners) > 0 {
		protocol = "HTTP"
	}

	httpsListeners, err := service.DescribeHTTPSListeners(ctx, nil, &listenerId, nil, nil)
	if err != nil {
		return err
	}
	if len(httpsListeners) > 0 {
		protocol = "HTTPS"
		if httpsListeners[0].ForwardProtocol == nil {
			return errors.New("https listener forward protocol is nil")
		}
		forwardProtocol = *httpsListeners[0].ForwardProtocol
	}

	switch protocol {
	case "HTTP":
		if err := service.CreateHTTPDomain(ctx, listenerId, domain); err != nil {
			return err
		}

		id := fmt.Sprintf("%s+%s+%s", listenerId, protocol, domain)
		d.SetId(id)

	case "HTTPS":
		var (
			basicAuthId                 *string
			realserverCertificateDomain *string
			gaapCertificateId           *string
			realserverCertificateIds    []string
			polyClientCertificateIds    []string
		)

		certificateId := d.Get("certificate_id").(string)

		if raw, ok := d.GetOk("client_certificate_ids"); ok {
			set := raw.(*schema.Set)
			polyClientCertificateIds = make([]string, 0, set.Len())
			for _, polyIdRaw := range set.List() {
				polyId := polyIdRaw.(string)
				if polyId == "default" {
					return errors.New("client_certificate_ids can't have `default`")
				}

				polyClientCertificateIds = append(polyClientCertificateIds, polyId)
			}
		} else {
			if raw, ok := d.GetOk("client_certificate_id"); ok {
				ccId := raw.(string)
				if ccId != "default" {
					polyClientCertificateIds = append(polyClientCertificateIds, ccId)
				}
			}
		}

		// basic auth
		basicAuth := d.Get("basic_auth").(bool)

		if raw, ok := d.GetOk("basic_auth_id"); ok {
			basicAuthId = stringToPointer(raw.(string))
		}

		if basicAuth && basicAuthId == nil {
			return errors.New("when use basic auth, basic auth id should be set")
		}

		// realserver certification
		realserverAuth := d.Get("realserver_auth").(bool)
		if forwardProtocol == "HTTP" && realserverAuth {
			return errors.New("when listener forward protocol is http, realserver_auth can't be true")
		}

		if raw, ok := d.GetOk("realserver_certificate_ids"); ok {
			set := raw.(*schema.Set)
			realserverCertificateIds = make([]string, 0, set.Len())

			for _, id := range set.List() {
				realserverCertificateIds = append(realserverCertificateIds, id.(string))
			}
		} else if raw, ok := d.GetOk("realserver_certificate_id"); ok {
			realserverCertificateIds = []string{raw.(string)}
		}

		if raw, ok := d.GetOk("realserver_certificate_domain"); ok {
			realserverCertificateDomain = stringToPointer(raw.(string))
		}

		if realserverAuth && (len(realserverCertificateIds) == 0 || realserverCertificateDomain == nil) {
			return errors.New("when use realserver auth, realserver_certificate_ids and domain should be set")
		}

		// gaap certification
		gaapAuth := d.Get("gaap_auth").(bool)
		if forwardProtocol == "HTTP" && gaapAuth {
			return errors.New("when listener forward protocol is http, gaap_auth can't be set")
		}

		if raw, ok := d.GetOk("gaap_auth_id"); ok {
			gaapCertificateId = stringToPointer(raw.(string))
		}

		if gaapAuth && gaapCertificateId == nil {
			return errors.New("when use gaap auth, gaap auth id should be set")
		}

		if err := service.CreateHTTPSDomain(ctx, listenerId, domain, certificateId, polyClientCertificateIds); err != nil {
			return err
		}

		id := fmt.Sprintf("%s+%s+%s", listenerId, protocol, domain)
		d.SetId(id)

		if err := service.SetAdvancedAuth(
			ctx,
			listenerId, domain,
			realserverAuth, basicAuth, gaapAuth,
			realserverCertificateIds,
			realserverCertificateDomain, basicAuthId, gaapCertificateId,
		); err != nil {
			return err
		}
	}

	return resourceTencentCloudGaapHttpDomainRead(d, m)
}

func resourceTencentCloudGaapHttpDomainRead(d *schema.ResourceData, m interface{}) error {
	defer logElapsed("resource.tencentcloud_gaap_http_domain.read")()
	logId := getLogId(contextNil)
	ctx := context.WithValue(context.TODO(), "logId", logId)

	id := d.Id()
	var (
		listenerId string
		domain     string
	)
	split := strings.Split(id, "+")

	if len(split) != 3 {
		log.Printf("[CRITAL]%s id is broken", logId)
		d.SetId("")
		return nil
	}

	listenerId, _, domain = split[0], split[1], split[2]

	service := GaapService{client: m.(*TencentCloudClient).apiV3Conn}

	httpDomain, err := service.DescribeDomain(ctx, listenerId, domain)
	if err != nil {
		return err
	}

	if httpDomain == nil {
		d.SetId("")
		return nil
	}

	_ = d.Set("domain", httpDomain.Domain)
	_ = d.Set("listener_id", listenerId)

	if httpDomain.CertificateId == nil {
		httpDomain.CertificateId = stringToPointer("default")
	}
	_ = d.Set("certificate_id", httpDomain.CertificateId)

	clientCertificateIds := make([]*string, 0, len(httpDomain.PolyClientCertificateAliasInfo))
	for _, info := range httpDomain.PolyClientCertificateAliasInfo {
		clientCertificateIds = append(clientCertificateIds, info.CertificateId)
	}

<<<<<<< HEAD
	_ = d.Set("client_certificate_id", clientCertificateIds[0])
	_ = d.Set("client_certificate_ids", clientCertificateIds)
=======
	_ = d.Set("client_certificate_id", polyClientCertificateIds[0])
	_ = d.Set("client_certificate_ids", polyClientCertificateIds)
>>>>>>> 260f4925

	if httpDomain.BasicAuth == nil {
		httpDomain.BasicAuth = int64ToPointer(0)
	}
	_ = d.Set("basic_auth", *httpDomain.BasicAuth == 1)
<<<<<<< HEAD
	_ = d.Set("basic_auth_id", httpDomain.BasicAuthConfId)
=======

	if httpDomain.BasicAuthConfId != nil {
		_ = d.Set("basic_auth_id", httpDomain.BasicAuthConfId)
	}
>>>>>>> 260f4925

	if httpDomain.RealServerAuth == nil {
		httpDomain.RealServerAuth = int64ToPointer(0)
	}
	_ = d.Set("realserver_auth", *httpDomain.RealServerAuth == 1)

<<<<<<< HEAD
	realserverCertificateIds := make([]*string, 0, len(httpDomain.PolyRealServerCertificateAliasInfo))
	for _, info := range httpDomain.PolyRealServerCertificateAliasInfo {
		realserverCertificateIds = append(realserverCertificateIds, info.CertificateId)
	}

	_ = d.Set("realserver_certificate_ids", realserverCertificateIds)

	var realserverCertificateId *string
	if len(realserverCertificateIds) > 0 {
		realserverCertificateId = realserverCertificateIds[0]
=======
	if httpDomain.RealServerCertificateId != nil {
		_ = d.Set("realserver_certificate_id", httpDomain.RealServerCertificateId)
	}
	if httpDomain.RealServerCertificateDomain != nil {
		_ = d.Set("realserver_certificate_domain", httpDomain.RealServerCertificateDomain)
>>>>>>> 260f4925
	}
	_ = d.Set("realserver_certificate_id", realserverCertificateId)

	_ = d.Set("realserver_certificate_domain", httpDomain.RealServerCertificateDomain)

	if httpDomain.GaapAuth == nil {
		httpDomain.GaapAuth = int64ToPointer(0)
	}
	_ = d.Set("gaap_auth", *httpDomain.GaapAuth == 1)
<<<<<<< HEAD
	_ = d.Set("gaap_auth_id", httpDomain.GaapCertificateId)
=======

	if httpDomain.GaapCertificateId != nil {
		_ = d.Set("gaap_auth_id", httpDomain.GaapCertificateId)
	}
>>>>>>> 260f4925

	return nil
}

func resourceTencentCloudGaapHttpDomainUpdate(d *schema.ResourceData, m interface{}) error {
	defer logElapsed("resource.tencentcloud_gaap_http_domain.update")()
	logId := getLogId(contextNil)
	ctx := context.WithValue(context.TODO(), "logId", logId)

	id := d.Id()
	var (
		listenerId string
		protocol   string
		domain     string
	)
	split := strings.Split(id, "+")

	if len(split) != 3 {
		log.Printf("[CRITAL]%s id is broken", logId)
		return resourceTencentCloudGaapHttpDomainRead(d, m)
	}

	listenerId, protocol, domain = split[0], split[1], split[2]

	switch protocol {
	case "HTTP":
		// when protocol is http, nothing can be updated
		return errors.New("http listener can't set auth")

	case "HTTPS":
	}

	service := GaapService{client: m.(*TencentCloudClient).apiV3Conn}

	listeners, err := service.DescribeHTTPSListeners(ctx, nil, &listenerId, nil, nil)
	if err != nil {
		return err
	}

	// if listener doesn't exist, domain won't exist
	if len(listeners) == 0 {
		log.Printf("[DEBUG]%s domain listener doesn't exist", logId)
		d.SetId("")
		return nil
	}

	if listeners[0].ForwardProtocol == nil {
		return errors.New("listener forward protocol is nil")
	}
	forwardProtocol := *listeners[0].ForwardProtocol

	d.Partial(true)

	if d.HasChange("certificate_id") || d.HasChange("client_certificate_id") || d.HasChange("client_certificate_ids") {
		certificateId := d.Get("certificate_id").(string)

		var polyClientCertificateIds []string

		if d.HasChange("client_certificate_id") {
			if raw, ok := d.GetOk("client_certificate_id"); ok {
				if ccId := raw.(string); ccId != "default" {
					polyClientCertificateIds = []string{ccId}
				}
			}
		}

		if d.HasChange("client_certificate_ids") {
			if raw, ok := d.GetOk("client_certificate_ids"); ok {
				set := raw.(*schema.Set)
				polyClientCertificateIds = make([]string, 0, set.Len())
				for _, polyIdRaw := range set.List() {
					if polyId := polyIdRaw.(string); polyId != "default" {
						polyClientCertificateIds = append(polyClientCertificateIds, polyId)
					}
				}
			}
		}

		if err := service.ModifyDomainCertificate(
			ctx, listenerId, domain, certificateId,
			polyClientCertificateIds,
		); err != nil {
			return err
		}

		if d.HasChange("certificate_id") {
			d.SetPartial("certificate_id")
		}
		if d.HasChange("client_certificate_id") {
			d.SetPartial("client_certificate_id")
		}
		if d.HasChange("client_certificate_ids") {
			d.SetPartial("client_certificate_ids")
		}
	}

	if forwardProtocol == "HTTP" {
		if d.HasChange("realserver_auth") ||
			d.HasChange("realserver_certificate_id") ||
			d.HasChange("realserver_certificate_ids") ||
			d.HasChange("realserver_certificate_domain") ||
			d.HasChange("gaap_auth") ||
			d.HasChange("gaap_auth_id") {
			return errors.New("when listener forward protocol is HTTP, only can set basic auth")
		}
	}

	basicAuth := d.Get("basic_auth").(bool)
	realserverAuth := d.Get("realserver_auth").(bool)
	gaapAuth := d.Get("gaap_auth").(bool)

	var (
		updateAdvancedAttr []string

		basicAuthId                 *string
		realserverCertificateDomain *string
		gaapCertificateId           *string
		realserverCertificateIds    []string
	)

	if d.HasChange("basic_auth") {
		updateAdvancedAttr = append(updateAdvancedAttr, "basic_auth")
	}

	if d.HasChange("realserver_auth") {
		updateAdvancedAttr = append(updateAdvancedAttr, "realserver_auth")
	}

	if d.HasChange("gaap_auth") {
		updateAdvancedAttr = append(updateAdvancedAttr, "gaap_auth")
	}

	if raw, ok := d.GetOk("basic_auth_id"); ok {
		basicAuthId = stringToPointer(raw.(string))
	}

	if d.HasChange("basic_auth_id") {
		updateAdvancedAttr = append(updateAdvancedAttr, "basic_auth_id")
	}

	// only happen on modify basic auth
	if basicAuth && basicAuthId == nil {
		return errors.New("when enable basic auth, basic_auth_id must be set")
	}

	if raw, ok := d.GetOk("realserver_certificate_id"); ok {
		realserverCertificateIds = []string{raw.(string)}
	}

	if raw, ok := d.GetOk("realserver_certificate_ids"); ok {
		set := raw.(*schema.Set)
		realserverCertificateIds = make([]string, 0, set.Len())
		for _, id := range set.List() {
			realserverCertificateIds = append(realserverCertificateIds, id.(string))
		}
	}

	if d.HasChange("realserver_certificate_id") {
		updateAdvancedAttr = append(updateAdvancedAttr, "realserver_certificate_id")
	}

	if d.HasChange("realserver_certificate_ids") {
		updateAdvancedAttr = append(updateAdvancedAttr, "realserver_certificate_ids")
	}

	if raw, ok := d.GetOk("realserver_certificate_domain"); ok {
		realserverCertificateDomain = stringToPointer(raw.(string))
	}

	if d.HasChange("realserver_certificate_domain") {
		updateAdvancedAttr = append(updateAdvancedAttr, "realserver_certificate_domain")
	}

	// only happen on modify realserver auth
	if realserverAuth {
		if len(realserverCertificateIds) == 0 {
			return errors.New("when enable realserver auth, realserver_certificate_ids must be set")
		}

		if realserverCertificateDomain == nil {
			return errors.New("when enable realserver auth, realserver_certificate_domain must be set")
		}
	}

	if raw, ok := d.GetOk("gaap_auth_id"); ok {
		gaapCertificateId = stringToPointer(raw.(string))
	}

	if d.HasChange("gaap_auth_id") {
		updateAdvancedAttr = append(updateAdvancedAttr, "gaap_auth_id")
	}

	// only happen on modify gaap auth
	if gaapAuth && gaapCertificateId == nil {
		return errors.New("when enable gaap auth, gaap_auth_id must be set")
	}

	if len(updateAdvancedAttr) > 0 {
		if err := service.SetAdvancedAuth(
			ctx,
			listenerId, domain, realserverAuth, basicAuth, gaapAuth,
			realserverCertificateIds, realserverCertificateDomain, basicAuthId, gaapCertificateId,
		); err != nil {
			return err
		}

		for _, attr := range updateAdvancedAttr {
			d.SetPartial(attr)
		}
	}

	d.Partial(false)

	return resourceTencentCloudGaapHttpDomainRead(d, m)
}

func resourceTencentCloudGaapHttpDomainDelete(d *schema.ResourceData, m interface{}) error {
	defer logElapsed("resource.tencentcloud_gaap_http_domain.delete")()
	logId := getLogId(contextNil)
	ctx := context.WithValue(context.TODO(), "logId", logId)

	id := d.Id()
	var (
		listenerId string
		domain     string
	)
	split := strings.Split(id, "+")

	if len(split) != 3 {
		log.Printf("[CRITAL]%s id is broken", logId)
		return nil
	}

	listenerId, domain = split[0], split[2]

	service := GaapService{client: m.(*TencentCloudClient).apiV3Conn}

	return service.DeleteDomain(ctx, listenerId, domain)
}<|MERGE_RESOLUTION|>--- conflicted
+++ resolved
@@ -340,33 +340,20 @@
 		clientCertificateIds = append(clientCertificateIds, info.CertificateId)
 	}
 
-<<<<<<< HEAD
 	_ = d.Set("client_certificate_id", clientCertificateIds[0])
 	_ = d.Set("client_certificate_ids", clientCertificateIds)
-=======
-	_ = d.Set("client_certificate_id", polyClientCertificateIds[0])
-	_ = d.Set("client_certificate_ids", polyClientCertificateIds)
->>>>>>> 260f4925
 
 	if httpDomain.BasicAuth == nil {
 		httpDomain.BasicAuth = int64ToPointer(0)
 	}
 	_ = d.Set("basic_auth", *httpDomain.BasicAuth == 1)
-<<<<<<< HEAD
 	_ = d.Set("basic_auth_id", httpDomain.BasicAuthConfId)
-=======
-
-	if httpDomain.BasicAuthConfId != nil {
-		_ = d.Set("basic_auth_id", httpDomain.BasicAuthConfId)
-	}
->>>>>>> 260f4925
 
 	if httpDomain.RealServerAuth == nil {
 		httpDomain.RealServerAuth = int64ToPointer(0)
 	}
 	_ = d.Set("realserver_auth", *httpDomain.RealServerAuth == 1)
 
-<<<<<<< HEAD
 	realserverCertificateIds := make([]*string, 0, len(httpDomain.PolyRealServerCertificateAliasInfo))
 	for _, info := range httpDomain.PolyRealServerCertificateAliasInfo {
 		realserverCertificateIds = append(realserverCertificateIds, info.CertificateId)
@@ -377,13 +364,6 @@
 	var realserverCertificateId *string
 	if len(realserverCertificateIds) > 0 {
 		realserverCertificateId = realserverCertificateIds[0]
-=======
-	if httpDomain.RealServerCertificateId != nil {
-		_ = d.Set("realserver_certificate_id", httpDomain.RealServerCertificateId)
-	}
-	if httpDomain.RealServerCertificateDomain != nil {
-		_ = d.Set("realserver_certificate_domain", httpDomain.RealServerCertificateDomain)
->>>>>>> 260f4925
 	}
 	_ = d.Set("realserver_certificate_id", realserverCertificateId)
 
@@ -393,14 +373,7 @@
 		httpDomain.GaapAuth = int64ToPointer(0)
 	}
 	_ = d.Set("gaap_auth", *httpDomain.GaapAuth == 1)
-<<<<<<< HEAD
 	_ = d.Set("gaap_auth_id", httpDomain.GaapCertificateId)
-=======
-
-	if httpDomain.GaapCertificateId != nil {
-		_ = d.Set("gaap_auth_id", httpDomain.GaapCertificateId)
-	}
->>>>>>> 260f4925
 
 	return nil
 }
