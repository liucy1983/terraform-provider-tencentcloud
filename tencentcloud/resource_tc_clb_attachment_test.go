--- conflicted
+++ resolved
@@ -123,7 +123,6 @@
 }
 
 const testAccClbServerAttachment_tcp = `
-<<<<<<< HEAD
 variable "availability_zone" {
   default = "ap-guangzhou-3"
 }
@@ -141,63 +140,38 @@
   is_multicast      = false
 }
 
+data "tencentcloud_image" "my_favorate_image" {
+  os_name = "centos"
+  filter {
+    name   = "image-type"
+    values = ["PUBLIC_IMAGE"]
+  }
+}
+
+data "tencentcloud_instance_types" "my_favorate_instance_types" {
+  filter {
+    name   = "instance-family"
+    values = ["S2"]
+  }
+  cpu_core_count = 1
+  memory_size    = 2
+}
+
 resource "tencentcloud_instance" "foo" {
   instance_name              = "example"
   availability_zone          = "${var.availability_zone}"
-  image_id                   = "img-9qabwvbn"
-  instance_type              = "S2.SMALL1"
+  image_id                   = "${data.tencentcloud_image.my_favorate_image.image_id}"
+  instance_type              = "${data.tencentcloud_instance_types.my_favorate_instance_types.instance_types.0.instance_type}"
   system_disk_type           = "CLOUD_PREMIUM"
   internet_max_bandwidth_out = 0
   vpc_id                     = "${tencentcloud_vpc.foo.id}"
   subnet_id                  = "${tencentcloud_subnet.foo.id}"
-=======
-data "tencentcloud_image" "my_favorate_image" {
-  os_name = "centos"
-  filter {
-    name   = "image-type"
-    values = ["PUBLIC_IMAGE"]
-  }
-}
-
-data "tencentcloud_instance_types" "my_favorate_instance_types" {
-  filter {
-    name   = "instance-family"
-    values = ["S2"]
-  }
-  cpu_core_count = 1
-  memory_size    = 2
-}
-
-resource "tencentcloud_instance" "foo" {
-  instance_name = "terraform_automation_test_kuruk"
-  availability_zone = "ap-guangzhou-3"
-  image_id      = "${data.tencentcloud_image.my_favorate_image.image_id}"
-  instance_type = "${data.tencentcloud_instance_types.my_favorate_instance_types.instance_types.0.instance_type}"
-
-  system_disk_type = "CLOUD_PREMIUM"
-  data_disks {
-    data_disk_type = "CLOUD_PREMIUM"
-    data_disk_size = 100
-    delete_with_instance = true
-  }
-  data_disks {
-    data_disk_type = "CLOUD_PREMIUM"
-    data_disk_size = 100
-    delete_with_instance = true
-  }
-  disable_security_service = true
-  disable_monitor_service = true
->>>>>>> e3a18fb4
 }
 
 resource "tencentcloud_clb_instance" "clb_basic" {
   network_type = "OPEN"
-<<<<<<< HEAD
   clb_name     = "tf-clb-basic"
   vpc_id       = "${tencentcloud_vpc.foo.id}"
-=======
-  clb_name     = "tf-clb-basic1"
->>>>>>> e3a18fb4
 }
 
 resource "tencentcloud_clb_listener" "listener_basic" {
@@ -228,7 +202,6 @@
 `
 
 const testAccClbServerAttachment_tcp_update = `
-<<<<<<< HEAD
 variable "availability_zone" {
   default = "ap-guangzhou-3"
 }
@@ -246,63 +219,38 @@
   is_multicast      = false
 }
 
+data "tencentcloud_image" "my_favorate_image" {
+  os_name = "centos"
+  filter {
+    name   = "image-type"
+    values = ["PUBLIC_IMAGE"]
+  }
+}
+
+data "tencentcloud_instance_types" "my_favorate_instance_types" {
+  filter {
+    name   = "instance-family"
+    values = ["S2"]
+  }
+  cpu_core_count = 1
+  memory_size    = 2
+}
+
 resource "tencentcloud_instance" "foo" {
   instance_name              = "example"
   availability_zone          = "${var.availability_zone}"
-  image_id                   = "img-9qabwvbn"
-  instance_type              = "S2.SMALL1"
+  image_id                   = "${data.tencentcloud_image.my_favorate_image.image_id}"
+  instance_type              = "${data.tencentcloud_instance_types.my_favorate_instance_types.instance_types.0.instance_type}"
   system_disk_type           = "CLOUD_PREMIUM"
   internet_max_bandwidth_out = 0
   vpc_id                     = "${tencentcloud_vpc.foo.id}"
   subnet_id                  = "${tencentcloud_subnet.foo.id}"
-=======
-data "tencentcloud_image" "my_favorate_image" {
-  os_name = "centos"
-  filter {
-    name   = "image-type"
-    values = ["PUBLIC_IMAGE"]
-  }
-}
-
-data "tencentcloud_instance_types" "my_favorate_instance_types" {
-  filter {
-    name   = "instance-family"
-    values = ["S2"]
-  }
-  cpu_core_count = 1
-  memory_size    = 2
-}
-
-resource "tencentcloud_instance" "foo" {
-  instance_name = "terraform_automation_test_kuruk"
-  availability_zone = "ap-guangzhou-3"
-  image_id      = "${data.tencentcloud_image.my_favorate_image.image_id}"
-  instance_type = "${data.tencentcloud_instance_types.my_favorate_instance_types.instance_types.0.instance_type}"
-
-  system_disk_type = "CLOUD_PREMIUM"
-  data_disks {
-    data_disk_type = "CLOUD_PREMIUM"
-    data_disk_size = 100
-    delete_with_instance = true
-  }
-  data_disks {
-    data_disk_type = "CLOUD_PREMIUM"
-    data_disk_size = 100
-    delete_with_instance = true
-  }
-  disable_security_service = true
-  disable_monitor_service = true
->>>>>>> e3a18fb4
 }
 
 resource "tencentcloud_clb_instance" "clb_basic" {
   network_type = "OPEN"
-<<<<<<< HEAD
   clb_name     = "tf-clb-basic"
   vpc_id       = "${tencentcloud_vpc.foo.id}"
-=======
-  clb_name     = "tf-clb-basic1"
->>>>>>> e3a18fb4
 }
 
 resource "tencentcloud_clb_listener" "listener_basic" {
@@ -333,7 +281,6 @@
 `
 
 const testAccClbServerAttachment_http = `
-<<<<<<< HEAD
 variable "availability_zone" {
   default = "ap-guangzhou-3"
 }
@@ -351,63 +298,38 @@
   is_multicast      = false
 }
 
+data "tencentcloud_image" "my_favorate_image" {
+  os_name = "centos"
+  filter {
+    name   = "image-type"
+    values = ["PUBLIC_IMAGE"]
+  }
+}
+
+data "tencentcloud_instance_types" "my_favorate_instance_types" {
+  filter {
+    name   = "instance-family"
+    values = ["S2"]
+  }
+  cpu_core_count = 1
+  memory_size    = 2
+}
+
 resource "tencentcloud_instance" "foo" {
   instance_name              = "example"
   availability_zone          = "${var.availability_zone}"
-  image_id                   = "img-9qabwvbn"
-  instance_type              = "S2.SMALL1"
+  image_id                   = "${data.tencentcloud_image.my_favorate_image.image_id}"
+  instance_type              = "${data.tencentcloud_instance_types.my_favorate_instance_types.instance_types.0.instance_type}"
   system_disk_type           = "CLOUD_PREMIUM"
   internet_max_bandwidth_out = 0
   vpc_id                     = "${tencentcloud_vpc.foo.id}"
   subnet_id                  = "${tencentcloud_subnet.foo.id}"
-=======
-data "tencentcloud_image" "my_favorate_image" {
-  os_name = "centos"
-  filter {
-    name   = "image-type"
-    values = ["PUBLIC_IMAGE"]
-  }
-}
-
-data "tencentcloud_instance_types" "my_favorate_instance_types" {
-  filter {
-    name   = "instance-family"
-    values = ["S2"]
-  }
-  cpu_core_count = 1
-  memory_size    = 2
-}
-
-resource "tencentcloud_instance" "foo" {
-  instance_name = "terraform_automation_test_kuruk"
-  availability_zone = "ap-guangzhou-3"
-  image_id      = "${data.tencentcloud_image.my_favorate_image.image_id}"
-  instance_type = "${data.tencentcloud_instance_types.my_favorate_instance_types.instance_types.0.instance_type}"
-
-  system_disk_type = "CLOUD_PREMIUM"
-  data_disks {
-    data_disk_type = "CLOUD_PREMIUM"
-    data_disk_size = 100
-    delete_with_instance = true
-  }
-  data_disks {
-    data_disk_type = "CLOUD_PREMIUM"
-    data_disk_size = 100
-    delete_with_instance = true
-  }
-  disable_security_service = true
-  disable_monitor_service = true
->>>>>>> e3a18fb4
 }
 
 resource "tencentcloud_clb_instance" "clb_basic" {
   network_type = "OPEN"
-<<<<<<< HEAD
   clb_name     = "tf-clb-basic"
   vpc_id       = "${tencentcloud_vpc.foo.id}"
-=======
-  clb_name     = "tf-clb-basic1"
->>>>>>> e3a18fb4
 }
 
 resource "tencentcloud_clb_listener" "listener_basic" {
