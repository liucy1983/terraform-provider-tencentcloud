package connectivity

import (
	"fmt"

	"github.com/aws/aws-sdk-go/aws"
	"github.com/aws/aws-sdk-go/aws/credentials"
	"github.com/aws/aws-sdk-go/aws/endpoints"
	"github.com/aws/aws-sdk-go/aws/session"
	"github.com/aws/aws-sdk-go/service/s3"
	as "github.com/tencentcloud/tencentcloud-sdk-go/tencentcloud/as/v20180419"
	cbs "github.com/tencentcloud/tencentcloud-sdk-go/tencentcloud/cbs/v20170312"
	cdb "github.com/tencentcloud/tencentcloud-sdk-go/tencentcloud/cdb/v20170320"
	clb "github.com/tencentcloud/tencentcloud-sdk-go/tencentcloud/clb/v20180317"
	"github.com/tencentcloud/tencentcloud-sdk-go/tencentcloud/common"
	"github.com/tencentcloud/tencentcloud-sdk-go/tencentcloud/common/profile"
	dc "github.com/tencentcloud/tencentcloud-sdk-go/tencentcloud/dc/v20180410"
	mongodb "github.com/tencentcloud/tencentcloud-sdk-go/tencentcloud/mongodb/v20180408"
	redis "github.com/tencentcloud/tencentcloud-sdk-go/tencentcloud/redis/v20180412"
	vpc "github.com/tencentcloud/tencentcloud-sdk-go/tencentcloud/vpc/v20170312"
)

// client for all TencentCloud service
type TencentCloudClient struct {
<<<<<<< HEAD
	Region    string
	SecretId  string
	SecretKey string
	mysqlConn *cdb.Client
	cosConn   *s3.S3
	redisConn *redis.Client
	asConn    *as.Client
	vpcConn   *vpc.Client
	cbsConn   *cbs.Client
	clbConn   *clb.Client
	dcConn    *dc.Client
=======
	Region      string
	SecretId    string
	SecretKey   string
	mysqlConn   *cdb.Client
	cosConn     *s3.S3
	redisConn   *redis.Client
	asConn      *as.Client
	vpcConn     *vpc.Client
	cbsConn     *cbs.Client
	dcConn      *dc.Client
	mongodbConn *mongodb.Client
>>>>>>> 131ac38b
}

func NewTencentCloudClient(secretId, secretKey, region string) *TencentCloudClient {

	var tencentCloudClient TencentCloudClient

	tencentCloudClient.SecretId,
		tencentCloudClient.SecretKey,
		tencentCloudClient.Region =

		secretId,
		secretKey,
		region

	return &tencentCloudClient
}

// get mysql(cdb) client for service
func (me *TencentCloudClient) UseMysqlClient() *cdb.Client {
	if me.mysqlConn != nil {
		return me.mysqlConn
	}

	credential := common.NewCredential(
		me.SecretId,
		me.SecretKey,
	)

	cpf := profile.NewClientProfile()
	// all request use method POST
	cpf.HttpProfile.ReqMethod = "POST"
	// request timeout
	cpf.HttpProfile.ReqTimeout = 300
	// cpf.SignMethod = "HmacSHA1"

	var round LogRoundTripper

	mysqlClient, _ := cdb.NewClient(credential, me.Region, cpf)
	me.mysqlConn = mysqlClient
	me.mysqlConn.WithHttpTransport(&round)

	return me.mysqlConn
}

// get cos client for service
func (me *TencentCloudClient) UseCosClient() *s3.S3 {
	if me.cosConn != nil {
		return me.cosConn
	}

	resolver := func(service, region string, optFns ...func(*endpoints.Options)) (endpoints.ResolvedEndpoint, error) {
		if service == endpoints.S3ServiceID {
			return endpoints.ResolvedEndpoint{
				URL:           fmt.Sprintf("http://cos.%s.myqcloud.com", region),
				SigningRegion: region,
			}, nil
		}
		return endpoints.DefaultResolver().EndpointFor(service, region, optFns...)
	}
	creds := credentials.NewStaticCredentials(me.SecretId, me.SecretKey, "")

	sess := session.Must(session.NewSession(&aws.Config{
		Credentials:      creds,
		Region:           aws.String(me.Region),
		EndpointResolver: endpoints.ResolverFunc(resolver),
	}))
	return s3.New(sess)
}

// get redis client for service
func (me *TencentCloudClient) UseRedisClient() *redis.Client {
	if me.redisConn != nil {
		return me.redisConn
	}
	credential := common.NewCredential(
		me.SecretId,
		me.SecretKey,
	)

	cpf := profile.NewClientProfile()
	cpf.HttpProfile.ReqMethod = "POST"
	cpf.HttpProfile.ReqTimeout = 300

	redisConn, _ := redis.NewClient(credential, me.Region, cpf)
	me.redisConn = redisConn

	return me.redisConn
}

func (me *TencentCloudClient) UseAsClient() *as.Client {
	if me.asConn != nil {
		return me.asConn
	}
	credential := common.NewCredential(
		me.SecretId,
		me.SecretKey,
	)

	cpf := profile.NewClientProfile()
	cpf.HttpProfile.ReqMethod = "POST"
	cpf.HttpProfile.ReqTimeout = 300

	asConn, _ := as.NewClient(credential, me.Region, cpf)
	me.asConn = asConn

	return me.asConn
}

// get vpc client for service
func (me *TencentCloudClient) UseVpcClient() *vpc.Client {
	if me.vpcConn != nil {
		return me.vpcConn
	}
	credential := common.NewCredential(
		me.SecretId,
		me.SecretKey,
	)

	cpf := profile.NewClientProfile()
	cpf.HttpProfile.ReqMethod = "POST"
	cpf.HttpProfile.ReqTimeout = 300

	vpcConn, _ := vpc.NewClient(credential, me.Region, cpf)

	var round LogRoundTripper

	vpcConn.WithHttpTransport(&round)

	me.vpcConn = vpcConn

	return me.vpcConn
}

func (me *TencentCloudClient) UseCbsClient() *cbs.Client {
	if me.cbsConn != nil {
		return me.cbsConn
	}
	credential := common.NewCredential(
		me.SecretId,
		me.SecretKey,
	)

	cpf := profile.NewClientProfile()
	cpf.HttpProfile.ReqMethod = "POST"
	cpf.HttpProfile.ReqTimeout = 300

	cbsConn, _ := cbs.NewClient(credential, me.Region, cpf)
	me.cbsConn = cbsConn

	return me.cbsConn
}

func (me *TencentCloudClient) UseDcClient() *dc.Client {
	if me.dcConn != nil {
		return me.dcConn
	}

	credential := common.NewCredential(
		me.SecretId,
		me.SecretKey,
	)

	cpf := profile.NewClientProfile()
	cpf.HttpProfile.ReqMethod = "POST"
	cpf.HttpProfile.ReqTimeout = 300

	dcConn, _ := dc.NewClient(credential, me.Region, cpf)

	var round LogRoundTripper

	dcConn.WithHttpTransport(&round)

	me.dcConn = dcConn

	return me.dcConn

}

<<<<<<< HEAD
func (me *TencentCloudClient) UseClbClient() *clb.Client {
	if me.clbConn != nil {
		return me.clbConn
=======
func (me *TencentCloudClient) UseMongodbClient() *mongodb.Client {
	if me.mongodbConn != nil {
		return me.mongodbConn
>>>>>>> 131ac38b
	}

	credential := common.NewCredential(
		me.SecretId,
		me.SecretKey,
	)
<<<<<<< HEAD

=======
>>>>>>> 131ac38b
	cpf := profile.NewClientProfile()
	cpf.HttpProfile.ReqMethod = "POST"
	cpf.HttpProfile.ReqTimeout = 300

<<<<<<< HEAD
	clbConn, _ := clb.NewClient(credential, me.Region, cpf)
	var round LogRoundTripper

	clbConn.WithHttpTransport(&round)
	me.clbConn = clbConn

	return me.clbConn
=======
	mongodbConn, _ := mongodb.NewClient(credential, me.Region, cpf)
	var round LogRoundTripper
	mongodbConn.WithHttpTransport(&round)
	me.mongodbConn = mongodbConn

	return me.mongodbConn
>>>>>>> 131ac38b
}<|MERGE_RESOLUTION|>--- conflicted
+++ resolved
@@ -22,7 +22,7 @@
 
 // client for all TencentCloud service
 type TencentCloudClient struct {
-<<<<<<< HEAD
+
 	Region    string
 	SecretId  string
 	SecretKey string
@@ -34,19 +34,7 @@
 	cbsConn   *cbs.Client
 	clbConn   *clb.Client
 	dcConn    *dc.Client
-=======
-	Region      string
-	SecretId    string
-	SecretKey   string
-	mysqlConn   *cdb.Client
-	cosConn     *s3.S3
-	redisConn   *redis.Client
-	asConn      *as.Client
-	vpcConn     *vpc.Client
-	cbsConn     *cbs.Client
-	dcConn      *dc.Client
-	mongodbConn *mongodb.Client
->>>>>>> 131ac38b
+  mongodbConn *mongodb.Client
 }
 
 func NewTencentCloudClient(secretId, secretKey, region string) *TencentCloudClient {
@@ -225,30 +213,43 @@
 
 }
 
-<<<<<<< HEAD
+
+func (me *TencentCloudClient) UseMongodbClient() *mongodb.Client {
+	if me.mongodbConn != nil {
+		return me.mongodbConn
+	}
+
+	credential := common.NewCredential(
+		me.SecretId,
+		me.SecretKey,
+	)
+
+	cpf := profile.NewClientProfile()
+	cpf.HttpProfile.ReqMethod = "POST"
+	cpf.HttpProfile.ReqTimeout = 300
+
+	mongodbConn, _ := mongodb.NewClient(credential, me.Region, cpf)
+	var round LogRoundTripper
+	mongodbConn.WithHttpTransport(&round)
+	me.mongodbConn = mongodbConn
+
+	return me.mongodbConn
+}
+
 func (me *TencentCloudClient) UseClbClient() *clb.Client {
 	if me.clbConn != nil {
 		return me.clbConn
-=======
-func (me *TencentCloudClient) UseMongodbClient() *mongodb.Client {
-	if me.mongodbConn != nil {
-		return me.mongodbConn
->>>>>>> 131ac38b
-	}
-
-	credential := common.NewCredential(
-		me.SecretId,
-		me.SecretKey,
-	)
-<<<<<<< HEAD
-
-=======
->>>>>>> 131ac38b
-	cpf := profile.NewClientProfile()
-	cpf.HttpProfile.ReqMethod = "POST"
-	cpf.HttpProfile.ReqTimeout = 300
-
-<<<<<<< HEAD
+	}
+
+	credential := common.NewCredential(
+		me.SecretId,
+		me.SecretKey,
+	)
+
+	cpf := profile.NewClientProfile()
+	cpf.HttpProfile.ReqMethod = "POST"
+	cpf.HttpProfile.ReqTimeout = 300
+
 	clbConn, _ := clb.NewClient(credential, me.Region, cpf)
 	var round LogRoundTripper
 
@@ -256,12 +257,4 @@
 	me.clbConn = clbConn
 
 	return me.clbConn
-=======
-	mongodbConn, _ := mongodb.NewClient(credential, me.Region, cpf)
-	var round LogRoundTripper
-	mongodbConn.WithHttpTransport(&round)
-	me.mongodbConn = mongodbConn
-
-	return me.mongodbConn
->>>>>>> 131ac38b
 }