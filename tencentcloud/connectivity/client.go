package connectivity

import (
	"fmt"

	"github.com/aws/aws-sdk-go/aws"
	"github.com/aws/aws-sdk-go/aws/credentials"
	"github.com/aws/aws-sdk-go/aws/endpoints"
	"github.com/aws/aws-sdk-go/aws/session"
	"github.com/aws/aws-sdk-go/service/s3"
	as "github.com/tencentcloud/tencentcloud-sdk-go/tencentcloud/as/v20180419"
	cbs "github.com/tencentcloud/tencentcloud-sdk-go/tencentcloud/cbs/v20170312"
	cdb "github.com/tencentcloud/tencentcloud-sdk-go/tencentcloud/cdb/v20170320"
	clb "github.com/tencentcloud/tencentcloud-sdk-go/tencentcloud/clb/v20180317"
	"github.com/tencentcloud/tencentcloud-sdk-go/tencentcloud/common"
	"github.com/tencentcloud/tencentcloud-sdk-go/tencentcloud/common/profile"
	cvm "github.com/tencentcloud/tencentcloud-sdk-go/tencentcloud/cvm/v20170312"
	dc "github.com/tencentcloud/tencentcloud-sdk-go/tencentcloud/dc/v20180410"
	mongodb "github.com/tencentcloud/tencentcloud-sdk-go/tencentcloud/mongodb/v20180408"
	redis "github.com/tencentcloud/tencentcloud-sdk-go/tencentcloud/redis/v20180412"
	tag "github.com/tencentcloud/tencentcloud-sdk-go/tencentcloud/tag/v20180813"
	tke "github.com/tencentcloud/tencentcloud-sdk-go/tencentcloud/tke/v20180525"
	vpc "github.com/tencentcloud/tencentcloud-sdk-go/tencentcloud/vpc/v20170312"
)

// TencentCloudClient is client for all TencentCloud service
type TencentCloudClient struct {
	Region     string
	Credential *common.Credential

	cosConn     *s3.S3
	mysqlConn   *cdb.Client
	redisConn   *redis.Client
	asConn      *as.Client
	vpcConn     *vpc.Client
	cbsConn     *cbs.Client
	cvmConn     *cvm.Client
	clbConn     *clb.Client
	dcConn      *dc.Client
	tagConn     *tag.Client
	mongodbConn *mongodb.Client
	tkeConn     *tke.Client
}

// NewTencentCloudClient returns a new TencentCloudClient
func NewTencentCloudClient(secretId, secretKey, securityToken, region string) *TencentCloudClient {
	return &TencentCloudClient{
		Region: region,
		Credential: common.NewTokenCredential(
			secretId,
			secretKey,
			securityToken,
		),
	}
}

// newTencentCloudClientProfile returns a new ClientProfile
func newTencentCloudClientProfile(timeout int) *profile.ClientProfile {
	cpf := profile.NewClientProfile()

	// all request use method POST
	cpf.HttpProfile.ReqMethod = "POST"
	// request timeout
	cpf.HttpProfile.ReqTimeout = timeout
	// default language
	cpf.Language = "en-US"

	return cpf
}

// UseCosClient returns cos client for service
func (me *TencentCloudClient) UseCosClient() *s3.S3 {
	if me.cosConn != nil {
		return me.cosConn
	}

	resolver := func(service, region string, optFns ...func(*endpoints.Options)) (endpoints.ResolvedEndpoint, error) {
		if service == endpoints.S3ServiceID {
			return endpoints.ResolvedEndpoint{
				URL:           fmt.Sprintf("http://cos.%s.myqcloud.com", region),
				SigningRegion: region,
			}, nil
		}
		return endpoints.DefaultResolver().EndpointFor(service, region, optFns...)
	}

	creds := credentials.NewStaticCredentials(me.Credential.SecretId, me.Credential.SecretKey, me.Credential.Token)
	sess := session.Must(session.NewSession(&aws.Config{
		Credentials:      creds,
		Region:           aws.String(me.Region),
		EndpointResolver: endpoints.ResolverFunc(resolver),
	}))

	return s3.New(sess)
}

// UseMysqlClient returns mysql(cdb) client for service
func (me *TencentCloudClient) UseMysqlClient() *cdb.Client {
	if me.mysqlConn != nil {
		return me.mysqlConn
	}

	cpf := newTencentCloudClientProfile(300)
	me.mysqlConn, _ = cdb.NewClient(me.Credential, me.Region, cpf)
	me.mysqlConn.WithHttpTransport(&LogRoundTripper{})

	return me.mysqlConn
}

// UseRedisClient returns redis client for service
func (me *TencentCloudClient) UseRedisClient() *redis.Client {
	if me.redisConn != nil {
		return me.redisConn
	}

	cpf := newTencentCloudClientProfile(300)
	me.redisConn, _ = redis.NewClient(me.Credential, me.Region, cpf)
	me.redisConn.WithHttpTransport(&LogRoundTripper{})

	return me.redisConn
}

// UseAsClient returns as client for service
func (me *TencentCloudClient) UseAsClient() *as.Client {
	if me.asConn != nil {
		return me.asConn
	}

	cpf := newTencentCloudClientProfile(300)
	me.asConn, _ = as.NewClient(me.Credential, me.Region, cpf)
	me.asConn.WithHttpTransport(&LogRoundTripper{})

	return me.asConn
}

// UseVpcClient returns vpc client for service
func (me *TencentCloudClient) UseVpcClient() *vpc.Client {
	if me.vpcConn != nil {
		return me.vpcConn
	}

	cpf := newTencentCloudClientProfile(300)
	me.vpcConn, _ = vpc.NewClient(me.Credential, me.Region, cpf)
	me.vpcConn.WithHttpTransport(&LogRoundTripper{})

	return me.vpcConn
}

// UseCbsClient returns cbs client for service
func (me *TencentCloudClient) UseCbsClient() *cbs.Client {
	if me.cbsConn != nil {
		return me.cbsConn
	}

	cpf := newTencentCloudClientProfile(300)
	me.cbsConn, _ = cbs.NewClient(me.Credential, me.Region, cpf)
	me.cbsConn.WithHttpTransport(&LogRoundTripper{})

	return me.cbsConn
}

// UseDcClient returns dc client for service
func (me *TencentCloudClient) UseDcClient() *dc.Client {
	if me.dcConn != nil {
		return me.dcConn
	}

	cpf := newTencentCloudClientProfile(300)
	me.dcConn, _ = dc.NewClient(me.Credential, me.Region, cpf)
	me.dcConn.WithHttpTransport(&LogRoundTripper{})

	return me.dcConn
}

// UseMongodbClient returns mongodb client for service
func (me *TencentCloudClient) UseMongodbClient() *mongodb.Client {
	if me.mongodbConn != nil {
		return me.mongodbConn
	}

	cpf := newTencentCloudClientProfile(300)
	me.mongodbConn, _ = mongodb.NewClient(me.Credential, me.Region, cpf)
	me.mongodbConn.WithHttpTransport(&LogRoundTripper{})

	return me.mongodbConn
}

// UseClbClient returns clb client for service
func (me *TencentCloudClient) UseClbClient() *clb.Client {
	if me.clbConn != nil {
		return me.clbConn
	}

	cpf := newTencentCloudClientProfile(300)
	me.clbConn, _ = clb.NewClient(me.Credential, me.Region, cpf)
	me.clbConn.WithHttpTransport(&LogRoundTripper{})

	return me.clbConn
}

<<<<<<< HEAD
// UseTkeClient returns tke client for service
=======
func (me *TencentCloudClient) UseCvmClient() *cvm.Client {
	if me.cvmConn != nil {
		return me.cvmConn
	}

	credential := common.NewCredential(
		me.SecretId,
		me.SecretKey,
	)

	cpf := profile.NewClientProfile()
	cpf.HttpProfile.ReqMethod = "POST"
	cpf.HttpProfile.ReqTimeout = 300
	cpf.Language = "en-US"

	cvmConn, _ := cvm.NewClient(credential, me.Region, cpf)
	var round LogRoundTripper
	cvmConn.WithHttpTransport(&round)
	me.cvmConn = cvmConn
	return me.cvmConn
}

func (me *TencentCloudClient) UseTagClient() *tag.Client {
	if me.tagConn != nil {
		return me.tagConn
	}
	credential := common.NewCredential(
		me.SecretId,
		me.SecretKey,
	)

	cpf := profile.NewClientProfile()
	cpf.HttpProfile.ReqMethod = "POST"
	cpf.HttpProfile.ReqTimeout = 300
	cpf.Language = "en-US"

	tagConn, _ := tag.NewClient(credential, me.Region, cpf)
	var round LogRoundTripper
	tagConn.WithHttpTransport(&round)
	me.tagConn = tagConn
	return me.tagConn
}

>>>>>>> 7f755415
func (me *TencentCloudClient) UseTkeClient() *tke.Client {
	if me.tkeConn != nil {
		return me.tkeConn
	}

	cpf := newTencentCloudClientProfile(300)
	me.tkeConn, _ = tke.NewClient(me.Credential, me.Region, cpf)
	me.tkeConn.WithHttpTransport(&LogRoundTripper{})

	return me.tkeConn
}<|MERGE_RESOLUTION|>--- conflicted
+++ resolved
@@ -198,53 +198,33 @@
 	return me.clbConn
 }
 
-<<<<<<< HEAD
-// UseTkeClient returns tke client for service
-=======
+// UseCvmClient returns cvm client for service
 func (me *TencentCloudClient) UseCvmClient() *cvm.Client {
 	if me.cvmConn != nil {
 		return me.cvmConn
 	}
 
-	credential := common.NewCredential(
-		me.SecretId,
-		me.SecretKey,
-	)
-
-	cpf := profile.NewClientProfile()
-	cpf.HttpProfile.ReqMethod = "POST"
-	cpf.HttpProfile.ReqTimeout = 300
-	cpf.Language = "en-US"
-
-	cvmConn, _ := cvm.NewClient(credential, me.Region, cpf)
-	var round LogRoundTripper
-	cvmConn.WithHttpTransport(&round)
-	me.cvmConn = cvmConn
+	cpf := newTencentCloudClientProfile(300)
+	me.cvmConn, _ = cvm.NewClient(me.Credential, me.Region, cpf)
+	me.cvmConn.WithHttpTransport(&LogRoundTripper{})
+
 	return me.cvmConn
 }
 
+// UseTagClient returns tag client for service
 func (me *TencentCloudClient) UseTagClient() *tag.Client {
 	if me.tagConn != nil {
 		return me.tagConn
 	}
-	credential := common.NewCredential(
-		me.SecretId,
-		me.SecretKey,
-	)
-
-	cpf := profile.NewClientProfile()
-	cpf.HttpProfile.ReqMethod = "POST"
-	cpf.HttpProfile.ReqTimeout = 300
-	cpf.Language = "en-US"
-
-	tagConn, _ := tag.NewClient(credential, me.Region, cpf)
-	var round LogRoundTripper
-	tagConn.WithHttpTransport(&round)
-	me.tagConn = tagConn
+
+	cpf := newTencentCloudClientProfile(300)
+	me.tagConn, _ = tag.NewClient(me.Credential, me.Region, cpf)
+	me.tagConn.WithHttpTransport(&LogRoundTripper{})
+
 	return me.tagConn
 }
 
->>>>>>> 7f755415
+// UseTkeClient returns tke client for service
 func (me *TencentCloudClient) UseTkeClient() *tke.Client {
 	if me.tkeConn != nil {
 		return me.tkeConn
