--- conflicted
+++ resolved
@@ -226,11 +226,7 @@
 		client: meta.(*TencentCloudClient).apiV3Conn,
 	}
 	err = resource.Retry(readRetryTimeout, func() *resource.RetryError {
-<<<<<<< HEAD
-		_, e := camService.DescribeUserById(ctx, *response.Response.Name)
-=======
-		instance, e := camService.DescribeUserById(ctx, userId)
->>>>>>> 44c825ac
+		instance, e := camService.DescribeUserById(ctx, *response.Response.Name)
 		if e != nil {
 			return retryError(e, "ResourceNotFound")
 		}
