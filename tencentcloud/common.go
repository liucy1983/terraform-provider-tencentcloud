--- conflicted
+++ resolved
@@ -95,15 +95,9 @@
 		return false
 	}
 
-<<<<<<< HEAD
-	code := strings.Split(e.Code, ".")[0]
 
-	if assert.IsContains(retryableErrorCode, code) {
-		log.Printf("[CRITAL] Retryable error: %s", e.Error())
-=======
 	longCode := e.Code
 	if assert.IsContains(expectError, longCode) {
->>>>>>> 90978c5f
 		return true
 	}
 
