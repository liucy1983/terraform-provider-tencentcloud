--- conflicted
+++ resolved
@@ -21,10 +21,7 @@
   need_reset_password = true
   password            = "Gail@1234"
   phone_num           = "12345678910"
-<<<<<<< HEAD
-=======
   email               = "hello@test.com"
->>>>>>> a5a3db57
   country_code        = "86"
 }
 ```
